/*   Copyright 2018-2019 Prebid.org, Inc.

 Licensed under the Apache License, Version 2.0 (the "License");
 you may not use this file except in compliance with the License.
 You may obtain a copy of the License at

 http://www.apache.org/licenses/LICENSE-2.0

 Unless required by applicable law or agreed to in writing, software
 distributed under the License is distributed on an "AS IS" BASIS,
 WITHOUT WARRANTIES OR CONDITIONS OF ANY KIND, either express or implied.
 See the License for the specific language governing permissions and
 limitations under the License.
 */

import XCTest
import CoreTelephony
import CoreLocation
import AdSupport
import WebKit
@testable import PrebidMobile

class RequestBuilderTests: XCTestCase, CLLocationManagerDelegate {

    var app: XCUIApplication?
    var coreLocation: CLLocationManager?
    var adUnit: BannerAdUnit!
    override func setUp() {
        // Put setup code here. This method is called before the invocation of each test method in the class.

//        app = XCUIApplication()
//
//        addUIInterruptionMonitor(withDescription: "Location authorization") { (alert) -> Bool in
//            if alert.buttons["OK"].exists {
//                alert.buttons["OK"].tap()
//            }
//            return true
//        }
//
//        app?.launch()

        Prebid.shared.prebidServerHost = PrebidHost.Appnexus
        adUnit = BannerAdUnit(configId: Constants.configID1, size: CGSize(width: Constants.width2, height: Constants.height2))
    }

    override func tearDown() {
        // Put teardown code here. This method is called after the invocation of each test method in the class.
        adUnit = nil
        
        Targeting.shared.clearAccessControlList()
        Targeting.shared.clearUserData()
        Targeting.shared.clearContextData()
        Targeting.shared.clearContextKeywords()
        Targeting.shared.clearUserKeywords()
    }

    func testPostData() throws {

        //given
        let targeting = Targeting.shared
        targeting.subjectToGDPR = true
        targeting.gdprConsentString = "testGDPR"
        targeting.purposeConsents = "100000000000000000000000"
        
        defer {
            targeting.subjectToGDPR = nil
            targeting.gdprConsentString = nil
            targeting.purposeConsents = nil
        }
        //when
        let jsonRequestBody = try getPostDataHelper(adUnit: adUnit).jsonRequestBody

        //then
        //TODO move to this area
        validationResponse(jsonRequestBody: jsonRequestBody as! [String : Any])
    }

    func testPostDataWithServerAccountId() throws {

        //given
        Prebid.shared.prebidServerAccountId = "bfa84af2-bd16-4d35-96ad-31c6bb888df0"

        //when
        let jsonRequestBody = try getPostDataHelper(adUnit: adUnit).jsonRequestBody

        guard let ext = jsonRequestBody["ext"] as? [String: Any],
            let prebid = ext["prebid"] as? [String: Any],
            let storedrequest = prebid["storedrequest"] as? [String: Any],
            let soredRequestid = storedrequest["id"] as? String else {

                XCTFail("parsing error")
                return

        }

        guard let app = jsonRequestBody["app"] as? [String: Any],
            let publisher = app["publisher"] as? [String: Any],
            let publisherId = publisher["id"] as? String else {

                XCTFail("parsing error")
                return

        }

        //then
        XCTAssertEqual("bfa84af2-bd16-4d35-96ad-31c6bb888df0", soredRequestid)
        XCTAssertEqual("bfa84af2-bd16-4d35-96ad-31c6bb888df0", publisherId)
    }

    func testPostDataWithIdentifier() throws {

        //given
        adUnit.identifier = "PrebidMobile"

        //when
        let jsonRequestBody = try getPostDataHelper(adUnit: adUnit).jsonRequestBody

        guard let impArray = jsonRequestBody["imp"] as? [Any],
            let impDic = impArray[0] as? [String: Any],
            let id = impDic["id"] as? String else {

                XCTFail("parsing error")
                return
        }

        //then
        XCTAssertEqual("PrebidMobile", id)
    }

    func testPostDataWithGender() throws {

        //given
        let targeting = Targeting.shared
        targeting.gender = Gender.male

        //when
        let jsonRequestBody = try getPostDataHelper(adUnit: adUnit).jsonRequestBody

        guard let user = jsonRequestBody["user"] as? [String: Any],
            let gender = user["gender"] as? String else {

            XCTFail("parsing error")
            return
        }

        //then
        XCTAssertEqual("M", gender)
    }

    func testPostDataWithItunesId() throws {

        //given
        let targeting = Targeting.shared
        targeting.itunesID = "12345"

        //when
        let jsonRequestBody = try getPostDataHelper(adUnit: adUnit).jsonRequestBody

        guard let app = jsonRequestBody["app"] as? [String: Any],
            let itunesID = app["bundle"] as? String else {

                XCTFail("parsing error")
                return
        }

        //then
        XCTAssertEqual("12345", itunesID)
    }
    
    func testPostDataVersion() throws {

        //when
        let jsonRequestBody = try getPostDataHelper(adUnit: adUnit).jsonRequestBody
        
        guard let app = jsonRequestBody["app"] as? [String: Any],
            let version = app["ver"] as? String else {

                XCTFail("parsing error")
                return
        }

        //then
        XCTAssertNotNil(version)
    }

    func testPostDataWithStoreUrl() throws {
        //given
        let targeting = Targeting.shared
        targeting.storeURL = "https://itunes.apple.com/app/id123456789"

        //when
        let jsonRequestBody = try getPostDataHelper(adUnit: adUnit).jsonRequestBody

        guard let app = jsonRequestBody["app"] as? [String: Any],
            let storeurl = app["storeurl"] as? String else {

                XCTFail("parsing error")
                return
        }

        //then
        XCTAssertEqual("https://itunes.apple.com/app/id123456789", storeurl)
    }

    func testPostDataWithDomain() throws {
        //given
        let targeting = Targeting.shared
        targeting.domain = "appdomain.com"

        //when
        let jsonRequestBody = try getPostDataHelper(adUnit: adUnit).jsonRequestBody

        guard let app = jsonRequestBody["app"] as? [String: Any],
            let domain = app["domain"] as? String else {

                XCTFail("parsing error")
                return
        }

        //then
        XCTAssertEqual("appdomain.com", domain)
    }

    func testPostDataWithRubiconHost() throws {

        //given
        Prebid.shared.prebidServerHost = .Rubicon

        //when
        let urlRequest = try getPostDataHelper(adUnit: adUnit).urlRequest

        //then
        XCTAssertEqual(PrebidHost.Rubicon.name(), urlRequest.url?.absoluteString)
    }

    //MARK: - GDPR Subject
    func testPostDataGdprSubjectTrue() throws {

        //given
        let targeting = Targeting.shared
        targeting.subjectToGDPR = true
        defer {
            targeting.subjectToGDPR = nil
        }

        //when
        let jsonRequestBody = try getPostDataHelper(adUnit: adUnit).jsonRequestBody

        guard let regs = jsonRequestBody["regs"] as? [String: Any],
            let regsExt = regs["ext"] as? [String: Any],
            let gdpr = regsExt["gdpr"] as? Int else {

                XCTFail("parsing error")
                return
        }

        //then
        XCTAssertEqual(1, gdpr)
    }

    func testPostDataGdprSubjectFalse() throws {

        //given
        let targeting = Targeting.shared
        targeting.subjectToGDPR = false
        defer {
            targeting.subjectToGDPR = nil
        }

        //when
        let jsonRequestBody = try getPostDataHelper(adUnit: adUnit).jsonRequestBody

        let regs = jsonRequestBody["regs"] as? [String: Any]

        //then
        XCTAssertNil(regs)
    }
    
    func testPostDataGdprSubjectUndefined() throws {

        //given
        let targeting = Targeting.shared
        targeting.subjectToGDPR = nil

        //when
        let jsonRequestBody = try getPostDataHelper(adUnit: adUnit).jsonRequestBody

        let regs = jsonRequestBody["regs"] as? [String: Any]

        //then
        XCTAssertNil(regs)
    }
    
    //MARK: - GDPR Consent
    func testPostDataGdprConsent() throws {

        //given
        let targeting = Targeting.shared
        targeting.subjectToGDPR = true
        targeting.gdprConsentString = "BOEFEAyOEFEAyAHABDENAI4AAAB9vABAASA"
        
        defer {
            targeting.subjectToGDPR = nil
            targeting.gdprConsentString = nil
        }

        //when
        let jsonRequestBody = try getPostDataHelper(adUnit: adUnit).jsonRequestBody

        guard let regs = jsonRequestBody["regs"] as? [String: Any],
            let regsExt = regs["ext"] as? [String: Any],
            let gdpr = regsExt["gdpr"] as? Int,
            //consent
            let user = jsonRequestBody["user"] as? [String: Any],
            let userExt = user["ext"] as? [String: Any],
            let consent = userExt["consent"] as? String else {
                
                XCTFail("parsing error")
                return
        }

        //then
        XCTAssertEqual(1, gdpr)
        XCTAssertEqual("BOEFEAyOEFEAyAHABDENAI4AAAB9vABAASA", consent)

    }
    
    func testPostDataGdprConsentAndGdprSubjectFalse() throws {

        //given
        let targeting = Targeting.shared
        targeting.subjectToGDPR = false
        targeting.gdprConsentString = "testGDPR"
        
        defer {
            targeting.subjectToGDPR = nil
            targeting.gdprConsentString = nil
        }

        //when
        let jsonRequestBody = try getPostDataHelper(adUnit: adUnit).jsonRequestBody

        let gdpr: [String : Any]? = jsonRequestBody["regs"] as? [String: Any]

        guard let user = jsonRequestBody["user"] as? [String: Any] else {

            XCTFail("parsing error")
            return
        
        }

        let consent = user["ext"] as? [String: Any]
        
        //then
        XCTAssertNil(gdpr)
        XCTAssertNil(consent)

    }
    
    //MARK: - TCFv2
    func testPostDataIfa() throws {
        
        //given
        let targeting = Targeting.shared
        targeting.subjectToGDPR = false
        targeting.purposeConsents = "100000000000000000000000"
        
        defer {
            targeting.subjectToGDPR = nil
            targeting.purposeConsents = nil
        }
        
        //when
        let jsonRequestBody = try getPostDataHelper(adUnit: adUnit).jsonRequestBody
        
        var idfa: String? = nil
        
        if let regs = jsonRequestBody["device"] as? [String: Any],
            let ifa = regs["ifa"] as? String {
            idfa = ifa
        }
        //then
        XCTAssertEqual(idfa, .kIFASentinelValue)
    }
    
    //TCFv2 and gdpr
    //fetch advertising identifier based TCF 2.0 Purpose1 value
    //truth table
    /*
                           deviceAccessConsent=true  deviceAccessConsent=false  deviceAccessConsent undefined
     gdprApplies=false        (1)Yes, read IDFA       (2)No, don’t read IDFA           (3)Yes, read IDFA
     gdprApplies=true         (4)Yes, read IDFA       (5)No, don’t read IDFA           (6)No, don’t read IDFA
     gdprApplies=undefined    (7)Yes, read IDFA       (8)No, don’t read IDFA           (9)Yes, read IDFA
     */
    func testPostDataIfaPermission() throws {
        //(1)
        try! postDataIfaHelper(gdprApplies: false, purposeConsents: "100000000000000000000000", hasIfa: true)
        //(2)
        try! postDataIfaHelper(gdprApplies: false, purposeConsents: "000000000000000000000000", hasIfa: false)
        //(3)
        try! postDataIfaHelper(gdprApplies: false, purposeConsents: nil, hasIfa: true)
        //(4)
        try! postDataIfaHelper(gdprApplies: true, purposeConsents: "100000000000000000000000", hasIfa: true)
        //(5)
        try! postDataIfaHelper(gdprApplies: true, purposeConsents: "000000000000000000000000", hasIfa: false)
        //(6)
        try! postDataIfaHelper(gdprApplies: true, purposeConsents: nil, hasIfa: false)
        //(7)
        try! postDataIfaHelper(gdprApplies: nil, purposeConsents: "100000000000000000000000", hasIfa: true)
        //(8)
        try! postDataIfaHelper(gdprApplies: nil, purposeConsents: "000000000000000000000000", hasIfa: false)
        //(9)
        try! postDataIfaHelper(gdprApplies: nil, purposeConsents: nil, hasIfa: true)

    }
    
    func postDataIfaHelper(gdprApplies: Bool?, purposeConsents:String?, hasIfa: Bool) throws {
        //given
        let targeting = Targeting.shared
        targeting.subjectToGDPR = gdprApplies
        targeting.purposeConsents = purposeConsents
        
        defer {
            targeting.subjectToGDPR = nil
            targeting.purposeConsents = nil
        }
        
        //when
        let jsonRequestBody = try getPostDataHelper(adUnit: adUnit).jsonRequestBody
        
        guard let regs = jsonRequestBody["device"] as? [String: Any] else {
            
            XCTFail("parsing error")
            return
        }
        
        let ifa = regs["ifa"] as? String
            
        //then
        XCTAssertEqual(hasIfa, ifa != nil)
    }
    
    //MARK: - COPPA
    func testPostDataCoppaTrue() throws {

        //given
        let targeting = Targeting.shared
        targeting.subjectToCOPPA = true
        defer {
            targeting.subjectToCOPPA = false
        }
        
        //when
        let jsonRequestBody = try getPostDataHelper(adUnit: adUnit).jsonRequestBody

        guard let regs = jsonRequestBody["regs"] as? [String: Any],
            let coppa = regs["coppa"] as? Int else {

                XCTFail("parsing error")
                return
        }

        //then
        XCTAssertEqual(1, coppa)
    }
    
    func testPostDataCoppaFalse() throws {

        //given
        let targeting = Targeting.shared
        targeting.subjectToCOPPA = false
        defer {
            targeting.subjectToCOPPA = false
        }
        
        var coppa: Int? = nil

        //when
        let jsonRequestBody = try getPostDataHelper(adUnit: adUnit).jsonRequestBody

        if let regs = jsonRequestBody["regs"] as? [String: Any],
            let regsCoppa = regs["coppa"] as? Int {

            coppa = regsCoppa
        }

        //then
        XCTAssertNil(coppa)
    }
    
    //MARK: - CCPA
    func testPostDataCcpa() throws {

        //given
        UserDefaults.standard.set("testCCPA", forKey: StorageUtils.IABUSPrivacy_StringKey)
        defer {
            UserDefaults.standard.removeObject(forKey: StorageUtils.IABUSPrivacy_StringKey)
        }

        //when
        let jsonRequestBody = try getPostDataHelper(adUnit: adUnit).jsonRequestBody

        guard let regs = jsonRequestBody["regs"] as? [String: Any],
            let regsExt = regs["ext"] as? [String: Any],
            let usPrivacy = regsExt["us_privacy"] as? String else {

                XCTFail("parsing error")
                return
        }

        //then
        XCTAssertEqual("testCCPA", usPrivacy)
    }
    
    func testPostDataCcpaEmptyValue() throws {

        //given
        UserDefaults.standard.set("", forKey: StorageUtils.IABUSPrivacy_StringKey)
        defer {
            UserDefaults.standard.removeObject(forKey: StorageUtils.IABUSPrivacy_StringKey)
        }

        var usPrivacy: String? = nil

        //when
        let jsonRequestBody = try getPostDataHelper(adUnit: adUnit).jsonRequestBody

        if let regs = jsonRequestBody["regs"] as? [String: Any],
            let regsExt = regs["ext"] as? [String: Any],
            let extUsPrivacy = regsExt["us_privacy"] as? String {

            usPrivacy = extUsPrivacy
        }

        //then
        XCTAssertNil(usPrivacy)
    }
    
    func testPostDataCcpaUndefined() throws {

        //given
        UserDefaults.standard.removeObject(forKey: StorageUtils.IABUSPrivacy_StringKey)

        var usPrivacy: String? = nil

        //when
        let jsonRequestBody = try getPostDataHelper(adUnit: adUnit).jsonRequestBody

        if let regs = jsonRequestBody["regs"] as? [String: Any],
            let regsExt = regs["ext"] as? [String: Any],
            let extUsPrivacy = regsExt["us_privacy"] as? String {

            usPrivacy = extUsPrivacy
        }

        //then
        XCTAssertNil(usPrivacy)
    }

    //MARK: - FirstPartyData
    func testPostDataWithCustomKeyword() throws {

        //given
        adUnit.addUserKeyword(key: "key1", value: "value1")

        //when
        let jsonRequestBody = try getPostDataHelper(adUnit: adUnit).jsonRequestBody

        guard let user = jsonRequestBody["user"] as? [String: Any],
            let keywords = user["keywords"] as? String else {

                XCTFail("parsing error")
                return
        }

        //then
        XCTAssertEqual("value1", keywords)
    }

    func testPostDataWithoutTargetingKeys() throws {
        //given
        var keywords: String? = nil

        //when
        let jsonRequestBody = try getPostDataHelper(adUnit: adUnit).jsonRequestBody

        if let user = jsonRequestBody["user"] as? [String: Any],
            let userKeywords = user["keywords"] as? String {

                keywords = userKeywords
        }

        //then
        XCTAssertNil(keywords)
    }
    
    func testPostDataWithGlobalUserKeyword() throws {

        //given
        let targeting = Targeting.shared
        targeting.addUserKeyword("value10")
        
        //when
        let jsonRequestBody = try getPostDataHelper(adUnit: adUnit).jsonRequestBody

        guard let user = jsonRequestBody["user"] as? [String: Any],
            let keywords = user["keywords"] as? String else {
                
                XCTFail("parsing error")
                return
        }

        //then
        XCTAssertEqual("value10", keywords)
    }
    
    func testPostDataWithGlobalContextKeyword() throws {

        //given
        let targeting = Targeting.shared
        targeting.addContextKeyword("value10")
        
        //when
        let jsonRequestBody = try getPostDataHelper(adUnit: adUnit).jsonRequestBody

        guard let user = jsonRequestBody["app"] as? [String: Any],
            let keywords = user["keywords"] as? String else {
                
                XCTFail("parsing error")
                return
        }

        //then
        XCTAssertEqual("value10", keywords)

    }
    
    func testPostDataWithAccessControlList() throws {

        //given
        let targeting = Targeting.shared
        targeting.addBidderToAccessControlList(Prebid.bidderNameRubiconProject)
        
        //when
        let jsonRequestBody = try getPostDataHelper(adUnit: adUnit).jsonRequestBody

        guard let ext = jsonRequestBody["ext"] as? [String: Any],
            let prebid = ext["prebid"] as? [String: Any],
            let data = prebid["data"] as? [String: Any],
            let bidders = data["bidders"] as? [String] else {
                
                XCTFail("parsing fail")
                return
        }

        //then
        XCTAssertEqual(1, bidders.count)
        XCTAssertEqual(bidders[0], Prebid.bidderNameRubiconProject)
    }
    
    func testPostDataWithGlobalUserData() throws {

        //given
        let targeting = Targeting.shared
        targeting.addUserData(key: "key1", value: "value10")
        targeting.addUserData(key: "key2", value: "value20")
        targeting.addUserData(key: "key2", value: "value21")
        
        //when
        let jsonRequestBody = try getPostDataHelper(adUnit: adUnit).jsonRequestBody

        guard let user = jsonRequestBody["user"] as? [String: Any],
            let ext = user["ext"] as? [String: Any],
            let data = ext["data"] as? [String: Any],
            let key1Set1 = data["key1"] as? [String],
            let key2Set1 = data["key2"] as? [String] else {
                XCTFail("parsing fail")
                return
        }

        //then
        XCTAssertEqual(2, data.count)
        XCTAssertEqual(Set(["value10"]), Set(key1Set1))
        XCTAssertEqual(Set(["value20", "value21"]), Set(key2Set1))
    }

    func testPostDataWithGlobalContextData() throws {

        //given
        let targeting = Targeting.shared
        targeting.addContextData(key: "key1", value: "value10")
        targeting.addContextData(key: "key2", value: "value20")
        targeting.addContextData(key: "key2", value: "value21")
        
        //when
        let jsonRequestBody = try getPostDataHelper(adUnit: adUnit).jsonRequestBody

        guard let app = jsonRequestBody["app"] as? [String: Any],
            let ext = app["ext"] as? [String: Any],
            let data = ext["data"] as? [String: Any],
            let key1Set1 = data["key1"] as? [String],
            let key2Set1 = data["key2"] as? [String] else {
                XCTFail("parsing fail")
                return
        }

        //then
        XCTAssertEqual(2, data.count)
        XCTAssertEqual(Set(["value10"]), Set(key1Set1))
        XCTAssertEqual(Set(["value20", "value21"]), Set(key2Set1))

    }
    
    func testPostDataWithAdunitContextKeyword() throws {

        //given
        adUnit.addContextKeyword("value10")
        
        //when
        let jsonRequestBody = try getPostDataHelper(adUnit: adUnit).jsonRequestBody

        guard let impArray = jsonRequestBody["imp"] as? [Any],
            let impDic = impArray[0] as? [String: Any],
            let ext = impDic["ext"] as? [String: Any],
            let context = ext["context"] as? [String: Any],
            let keywords = context["keywords"] as? String else {
                XCTFail("parsing fail")
                return
        }

        //then
        XCTAssertEqual("value10", keywords)
    }
    
    func testPostDataWithAdunitContextData() throws {

        //given
        adUnit.addContextData(key: "key1", value: "value10")
        adUnit.addContextData(key: "key2", value: "value20")
        adUnit.addContextData(key: "key2", value: "value21")
        
        //when
        let jsonRequestBody = try getPostDataHelper(adUnit: adUnit).jsonRequestBody

        guard let impArray = jsonRequestBody["imp"] as? [Any],
            let impDic = impArray[0] as? [String: Any],
            let ext = impDic["ext"] as? [String: Any],
            let context = ext["context"] as? [String: Any],
            let data = context["data"] as? [String: Any],
            let key1Set1 = data["key1"] as? [String],
            let key2Set1 = data["key2"] as? [String] else {
                XCTFail("parsing fail")
                return
        }

        //then
        XCTAssertEqual(2, data.count)
        XCTAssertEqual(Set(["value10"]), Set(key1Set1))
        XCTAssertEqual(Set(["value20", "value21"]), Set(key2Set1))
    }

    func testPostDataWithStoredResponses() throws {
        //given
        Prebid.shared.storedAuctionResponse = "111122223333"
        Prebid.shared.addStoredBidResponse(bidder: "appnexus", responseId: "221144")
        Prebid.shared.addStoredBidResponse(bidder: "rubicon", responseId: "221155")

        defer {
            Prebid.shared.storedAuctionResponse = ""
            Prebid.shared.clearStoredBidResponses()
        }

        //when
        try RequestBuilder.shared.buildPrebidRequest(adUnit: adUnit) { (urlRequest) in
            let jsonRequestBody = PBHTTPStubbingManager.jsonBodyOfURLRequest(asDictionary: urlRequest) as! [String: Any]

            guard let impArray = jsonRequestBody["imp"] as? [Any],
                let impDic = impArray[0] as? [String: Any],
                let ext = impDic["ext"] as? [String: Any],
                let prebid = ext["prebid"] as? [String: Any],
                let storedAuctionResponse = prebid["storedauctionresponse"] as? [String: String],
                let storedAuctionResponseId = storedAuctionResponse["id"],
                let storedBidResponses = prebid["storedbidresponse"] as? [Any] else {

                    XCTFail("parsing fail")
                    return
            }

            //then
            XCTAssertEqual("111122223333", storedAuctionResponseId)

            XCTAssertEqual(Set([["bidder":"appnexus", "id":"221144"], ["bidder":"rubicon", "id":"221155"]]), Set(storedBidResponses as! Array<Dictionary<String, String>>))
        }
    }

    func testPostDataWithShareLocationOn() {
        coreLocation = CLLocationManager()
        coreLocation?.delegate = self

        coreLocation!.swizzledStartLocation()

        coreLocation?.swizzedRequestLocation()

        Prebid.shared.shareGeoLocation = true
        do {
            sleep(10)
            try RequestBuilder.shared.buildPrebidRequest(adUnit: adUnit) { (urlRequest) in
                let jsonRequestBody = PBHTTPStubbingManager.jsonBodyOfURLRequest(asDictionary: urlRequest) as! [String: Any]
                let device = jsonRequestBody["device"] as? [String: Any]
                XCTAssertNotNil(device!["geo"])
                let geo = device!["geo"] as? [String: Any]
                XCTAssertNotNil(geo!["accuracy"])
                XCTAssertNotNil(geo!["lastfix"])
                XCTAssertNotNil(geo!["lat"])
                XCTAssertNotNil(geo!["lon"])
            }
        } catch let error {
            print(error.localizedDescription)
        }

    }

    func testPostDataWithShareLocationOff() {
        Prebid.shared.shareGeoLocation = false
        do {
            sleep(10)
            try RequestBuilder.shared.buildPrebidRequest(adUnit: adUnit) { (urlRequest) in
                let jsonRequestBody = PBHTTPStubbingManager.jsonBodyOfURLRequest(asDictionary: urlRequest) as! [String: Any]
                let device = jsonRequestBody["device"] as? [String: Any]
                XCTAssertNil(device!["geo"])
            }
        } catch let error {
            print(error.localizedDescription)
        }
    }
    
    func testPostDataWithAdvancedInterstitial() throws {

        //given
        let adUnit = InterstitialAdUnit(configId: Constants.configID1, minWidthPerc: 50, minHeightPerc: 70)
        
        //when
        let jsonRequestBody = try getPostDataHelper(adUnit: adUnit).jsonRequestBody

        guard let device = jsonRequestBody["device"] as? [String: Any],
            let ext = device["ext"] as? [String: Any],
            let prebid = ext["prebid"] as? [String: Any],
            let interstitial = prebid["interstitial"] as? [String: Any],
            let minwidthperc = interstitial["minwidthperc"] as? Int,
            let minheightperc = interstitial["minheightperc"] as? Int else {

                XCTFail("parsing fail")
                return
        }

        guard let imp = jsonRequestBody["imp"] as? [Any],
            let imp0 = imp[0] as? [String: Any],

            let instl = imp0["instl"] as? Int,

            let banner = imp0["banner"] as? [String: Any],
            let formatArr = banner["format"] as? [Any],
            let format0 = formatArr[0] as? [String: Any],
            let w = format0["w"] as? Int,
            let h = format0["h"] as? Int else {

                XCTFail("parsing fail")
                return

        }

        //then
        XCTAssertEqual(1, instl)

        XCTAssertEqual(50, minwidthperc)
        XCTAssertEqual(70, minheightperc)

        XCTAssertNotNil(w)
        XCTAssertNotNil(h)

    }

    func testPostDataWithoutAdvancedInterstitial() throws {

        //given
        let adUnit = InterstitialAdUnit(configId: Constants.configID1)
        var interstitial: [String: Any]? = nil

        //when
        let jsonRequestBody = try getPostDataHelper(adUnit: adUnit).jsonRequestBody

        if let device = jsonRequestBody["device"] as? [String: Any],
            let ext = device["ext"] as? [String: Any],
            let prebid = ext["prebid"] as? [String: Any],
            let prebidInterstitial = prebid["interstitial"] as? [String: Any] {

                interstitial = prebidInterstitial
        }

        guard let imp = jsonRequestBody["imp"] as? [Any],
            let imp0 = imp[0] as? [String: Any],

            let instl = imp0["instl"] as? Int,

            let banner = imp0["banner"] as? [String: Any],
            let formatArr = banner["format"] as? [Any],
            let format0 = formatArr[0] as? [String: Any],
            let w = format0["w"] as? Int,
            let h = format0["h"] as? Int else {

                XCTFail("parsing fail")
                return

        }

        //then
        XCTAssertEqual(1, instl)

        XCTAssertNil(interstitial)

        XCTAssertNotNil(w)
        XCTAssertNotNil(h)
    }

    func testPostDataWithoutAdvancedBannerInterstitial() throws {

        //given
        let adUnit = BannerAdUnit(configId: Constants.configID1, size: CGSize(width: 300, height: 250))
        var interstitial: [String: Any]? = nil
        var instl = 0

        //when
        let jsonRequestBody = try getPostDataHelper(adUnit: adUnit).jsonRequestBody

        if let device = jsonRequestBody["device"] as? [String: Any],
            let ext = device["ext"] as? [String: Any],
            let prebid = ext["prebid"] as? [String: Any],
            let prebidInterstitial = prebid["interstitial"] as? [String: Any] {

            interstitial = prebidInterstitial


        }

        if let impArr = jsonRequestBody["imp"] as? [Any],
            let imp0 = impArr[0] as? [String: Any],
            let imp0instl = imp0["instl"] as? Int {

            instl = imp0instl
        }

        //then
        XCTAssert(interstitial == nil || interstitial!.count == 0)
        XCTAssertEqual(0, instl)
    }

    func testYearOfBirth() throws {

        let targeting = Targeting.shared
        try targeting.setYearOfBirth(yob: 1990)
        defer {
            targeting.clearYearOfBirth()
        }

        //when
        let jsonRequestBody = try getPostDataHelper(adUnit: adUnit).jsonRequestBody

        guard let user = jsonRequestBody["user"] as? [String: Any],
            let yob = user["yob"] as? Int else {

                XCTFail("parsing error")
                return
        }

        //then
        XCTAssertEqual(1990, yob)

    }

    func testYearOfBirthWrong() throws {

        //given
        let targeting = Targeting.shared
        XCTAssertThrowsError(try targeting.setYearOfBirth(yob: 1855))
        defer {
            targeting.clearYearOfBirth()
        }
        let value = Targeting.shared.yearOfBirth
        XCTAssertFalse(value == 1855)

        var yob: Int? = nil

        //when
        let jsonRequestBody = try getPostDataHelper(adUnit: adUnit).jsonRequestBody

        if let user = jsonRequestBody["user"] as? [String: Any],
            let userYob = user["yob"] as? Int {

                yob = userYob
        }

        //then
        XCTAssertNil(yob)
    }

    func testYearOfBirthNegative() throws {

        //given
        let targeting = Targeting.shared
        XCTAssertThrowsError(try targeting.setYearOfBirth(yob: -1))
        defer {
            targeting.clearYearOfBirth()
        }
        let value = Targeting.shared.yearOfBirth
        XCTAssertFalse(value == -1)

        var yob: Int? = nil

        //when
        let jsonRequestBody = try getPostDataHelper(adUnit: adUnit).jsonRequestBody

        if let user = jsonRequestBody["user"] as? [String: Any],
            let userYob = user["yob"] as? Int {

            yob = userYob
        }

        //then
        XCTAssertNil(yob)

    }
    
    func testOpenRTBAppObjectWithoutData() throws {

        //given
        Targeting.shared.storeURL = ""
        Targeting.shared.domain = nil
        
        //when
        let jsonRequestBody = try getPostDataHelper(adUnit: adUnit).jsonRequestBody

        guard let app = jsonRequestBody["app"] as? [String: Any] else {
            XCTFail("parsing error")
            return
        }

        //then
        XCTAssertNil(app["storeurl"])
        XCTAssertNil(app["domain"])

    }
    
    func testVideoAdUnit() throws {
         //given
         Prebid.shared.prebidServerAccountId = "12345"
        let adUnit = VideoAdUnit(configId: Constants.configID1, size: CGSize(width: 300, height: 250), type: .inBanner)
         
         //when
         let jsonRequestBody = try getPostDataHelper(adUnit: adUnit).jsonRequestBody
         
         guard let impArray = jsonRequestBody["imp"] as? [Any],
             let impDic = impArray[0] as? [String: Any],
             let video = impDic["video"] as? [String: Any],
             let w = video["w"] as? Int,
             let h = video["h"] as? Int,
             let linearity = video["linearity"] as? Int,
             let playbackMethods = video["playbackmethod"] as? [Int],
             let playbackMethods1 = playbackMethods[0] as? Int,
             let mimes = video["mimes"] as? [String],
             let mimes1 = mimes[0] as? String,
             let placement = video["placement"] as? Int,
         
             let ext = jsonRequestBody["ext"] as? [String: Any],
             let extPrebid = ext["prebid"] as? [String: Any],
             let cache = extPrebid["cache"] as? [String: Any],
             let vastXml = cache["vastxml"] as? [String: Any]
             else {
                 XCTFail("parsing fail")
                 return
             }
         
         //then
         XCTAssertEqual(300, w)
         XCTAssertEqual(250, h)
         XCTAssertEqual(1, linearity)
         XCTAssertEqual(2, playbackMethods1)
         XCTAssertEqual("video/mp4", mimes1)
         XCTAssertEqual(2, placement)
         
         XCTAssertNotNil(vastXml)
         
     }
     
     func testVideoInterstitialAdUnit() throws {
         //given
         Prebid.shared.prebidServerAccountId = "12345"
         let adUnit = VideoInterstitialAdUnit(configId: Constants.configID1)
         
         //when
         let jsonRequestBody = try getPostDataHelper(adUnit: adUnit).jsonRequestBody
         
         guard let impArray = jsonRequestBody["imp"] as? [Any],
             let impDic = impArray[0] as? [String: Any],
             let video = impDic["video"] as? [String: Any],
             let w = video["w"] as? Int,
             let h = video["h"] as? Int,
             let placement = video["placement"] as? Int,
             let linearity = video["linearity"] as? Int,
             let playbackMethods = video["playbackmethod"] as? [Int],
             let playbackMethods1 = playbackMethods[0] as? Int,
             let mimes = video["mimes"] as? [String],
             let mimes1 = mimes[0] as? String,
             
             let ext = jsonRequestBody["ext"] as? [String: Any],
             let extPrebid = ext["prebid"] as? [String: Any],
             let cache = extPrebid["cache"] as? [String: Any],
             let vastXml = cache["vastxml"] as? [String: Any],
         
             let instl = impDic["instl"] as? Int
             else {
                 XCTFail("parsing fail")
                 return
         }
         
         //then
         XCTAssertEqual(5, placement)
         XCTAssertEqual(1, linearity)
         XCTAssertEqual(2, playbackMethods1)
         XCTAssertEqual("video/mp4", mimes1)
         
         XCTAssertNotNil(vastXml)
         
         XCTAssertEqual(1, instl)
         
     }
    
<<<<<<< HEAD
    func testPrebidAdSlot() throws {

        //given
        adUnit = BannerAdUnit(configId: Constants.configID1, size: CGSize(width: Constants.width2, height: Constants.height2))
        adUnit.pbAdSlot = "/1111111/homepage/med-rect-2"
        
        //when
        let jsonRequestBody = try getPostDataHelper(adUnit: adUnit).jsonRequestBody

        guard let impArray = jsonRequestBody["imp"] as? [Any],
            let impDic = impArray[0] as? [String: Any],
            let ext = impDic["ext"] as? [String: Any],
            let context = ext["context"] as? [String: Any],
            let data = context["data"] as? [String: Any],
            let adslot = data["adslot"] as? String else {
                XCTFail("parsing fail")
                return
        }

        //then
        XCTAssertEqual("/1111111/homepage/med-rect-2", adslot)
=======
    func testRewardedVideoAdUnit() throws {
        //given
        Prebid.shared.prebidServerAccountId = "12345"
        let adUnit = RewardedVideoAdUnit(configId: Constants.configID1)
        
        //when
        let jsonRequestBody = try getPostDataHelper(adUnit: adUnit).jsonRequestBody
        
        guard let impArray = jsonRequestBody["imp"] as? [Any],
            let impDic = impArray[0] as? [String: Any],
            let video = impDic["video"] as? [String: Any],
            let w = video["w"] as? Int,
            let h = video["h"] as? Int,
            let placement = video["placement"] as? Int,
            let linearity = video["linearity"] as? Int,
            let playbackMethods = video["playbackmethod"] as? [Int],
            let playbackMethods1 = playbackMethods[0] as? Int,
            let mimes = video["mimes"] as? [String],
            let mimes1 = mimes[0] as? String,
            
            let ext = jsonRequestBody["ext"] as? [String: Any],
            let extPrebid = ext["prebid"] as? [String: Any],
            let cache = extPrebid["cache"] as? [String: Any],
            let vastXml = cache["vastxml"] as? [String: Any],
        
            let instl = impDic["instl"] as? Int,
        
            let impExt = impDic["ext"] as? [String: Any],
            let prebid = impExt["prebid"] as? [String: Any],
            let isRewarded = prebid["is_rewarded_inventory"] as? Int
        
            else {
                XCTFail("parsing fail")
                return
        }
        
        //then
        XCTAssertEqual(5, placement)
        XCTAssertEqual(1, linearity)
        XCTAssertEqual(2, playbackMethods1)
        XCTAssertEqual("video/mp4", mimes1)
        
        XCTAssertNotNil(vastXml)
        
        XCTAssertEqual(1, instl)
        
        XCTAssertEqual(1, isRewarded)
        
>>>>>>> dc3a20d8
    }

    private func getPostDataHelper(adUnit: AdUnit) throws -> (urlRequest: URLRequest, jsonRequestBody: [AnyHashable: Any]) {
        var resultUrlRequest: URLRequest? = nil
        var resultJsonRequestBody: [AnyHashable: Any]? = nil

        let exception = expectation(description: "\(#function)")

        try RequestBuilder.shared.buildPrebidRequest(adUnit: adUnit) { (urlRequest) in
            resultUrlRequest = urlRequest
            let jsonRequestBody = PBHTTPStubbingManager.jsonBodyOfURLRequest(asDictionary: urlRequest) as! [String: Any]

            resultJsonRequestBody = jsonRequestBody
            exception.fulfill()
        }

        waitForExpectations(timeout: 5, handler: nil)

        return (resultUrlRequest!, resultJsonRequestBody!)

    }

    func validationResponse(jsonRequestBody: [String: Any]) {

        XCTAssertNotNil(jsonRequestBody["id"])
        XCTAssertNotNil(jsonRequestBody["source"])
        XCTAssertNotNil(jsonRequestBody["imp"])
        XCTAssertNotNil(jsonRequestBody["device"])
        XCTAssertNotNil(jsonRequestBody["app"])
        XCTAssertNotNil(jsonRequestBody["user"])

        if let impArray = jsonRequestBody["imp"] as? [Any], let impDic = impArray[0] as? [String: Any] {
            XCTAssertEqual(1, impDic["secure"] as! Int)
            if let ext = impDic["ext"] as? [String: Any], let prebid = ext["prebid"] as? [String: Any], let storedrequest = prebid["storedrequest"] as? [String: Any] {
                XCTAssertEqual("6ace8c7d-88c0-4623-8117-75bc3f0a2e45", storedrequest["id"] as! String)
            }
            if let banner = impDic["banner"] as? [String: Any], let format = banner["format"] as? [Any], let size = format[0] as? [String: Any] {
                XCTAssertEqual(250, size["h"] as! Int)
                XCTAssertEqual(300, size["w"] as! Int)
            }
        }

        if let device = jsonRequestBody["device"] as? [String: Any] {
            let reachability: Reachability = Reachability()!
            var connectionType: Int = 0
            if (reachability.connection == .wifi) {
                connectionType = 1
            } else if (reachability.connection == .cellular) {
                connectionType = 2
            }
            XCTAssertEqual(connectionType, device["connectiontype"] as! Int)
            XCTAssertEqual("Apple", device["make"] as! String)
            XCTAssertEqual("iOS", device["os"] as! String)
            XCTAssertEqual(UIDevice.current.systemVersion, device["osv"] as! String)
            XCTAssertEqual(UIScreen.main.bounds.size.height, device["h"] as! CGFloat)
            XCTAssertEqual(UIScreen.main.bounds.size.width, device["w"] as! CGFloat)
            XCTAssertEqual(UIDevice.current.modelName, device["model"] as! String)
            let carrier: CTCarrier? = CTTelephonyNetworkInfo().subscriberCellularProvider
            if (carrier?.carrierName?.count ?? 0) > 0 {
                XCTAssertEqual(carrier?.carrierName ?? "", device["carrier"] as! String)
            }
            let ifa = device["ifa"] as? String ?? ""
            XCTAssertEqual(RequestBuilder.DeviceUUID(), ifa)
            let lmtAd: Bool = !ASIdentifierManager.shared().isAdvertisingTrackingEnabled
            XCTAssertEqual(NSNumber(value: lmtAd).intValue, device["lmt"] as! Int)
            XCTAssertEqual(UIScreen.main.scale, device["pxratio"] as! CGFloat)
        }

        if let ext = jsonRequestBody["ext"] as? [String: Any] {
            XCTAssertNotNil(ext["prebid"])
            if let prebid = ext["prebid"] as? [String: Any] {
                XCTAssertNotNil(prebid["cache"])
                if let cache = prebid["cache"] as? [String: Any] {
                    XCTAssertNotNil(cache["bids"])
                }

                XCTAssertNotNil(prebid["targeting"])
            }
        }

        if let app = jsonRequestBody["app"] as? [String: Any] {
            if let ext = app["ext"] as? [String: Any] {
                if let prebid = ext["prebid"] as? [String: Any] {
                    XCTAssertEqual("prebid-mobile", prebid["source"] as! String)
                    
                    let prebidSdkVersion = Bundle(for: RequestBuilder.self).infoDictionary?["CFBundleShortVersionString"] as? String
                    XCTAssertEqual(prebidSdkVersion, prebid["version"] as! String)
                }
            }
        }
        if let source = jsonRequestBody["source"] as? [String: Any] {
            let tid = source["tid"] as? String
            XCTAssertNotNil(tid)

        }
    }

    func locationManager(_ manager: CLLocationManager, didUpdateLocations locations: [CLLocation]) {
        Location.shared.location = locations.last!

    }
}<|MERGE_RESOLUTION|>--- conflicted
+++ resolved
@@ -61,7 +61,7 @@
         targeting.subjectToGDPR = true
         targeting.gdprConsentString = "testGDPR"
         targeting.purposeConsents = "100000000000000000000000"
-        
+
         defer {
             targeting.subjectToGDPR = nil
             targeting.gdprConsentString = nil
@@ -275,7 +275,7 @@
         //then
         XCTAssertNil(regs)
     }
-    
+
     func testPostDataGdprSubjectUndefined() throws {
 
         //given
@@ -298,7 +298,7 @@
         let targeting = Targeting.shared
         targeting.subjectToGDPR = true
         targeting.gdprConsentString = "BOEFEAyOEFEAyAHABDENAI4AAAB9vABAASA"
-        
+
         defer {
             targeting.subjectToGDPR = nil
             targeting.gdprConsentString = nil
@@ -314,7 +314,7 @@
             let user = jsonRequestBody["user"] as? [String: Any],
             let userExt = user["ext"] as? [String: Any],
             let consent = userExt["consent"] as? String else {
-                
+
                 XCTFail("parsing error")
                 return
         }
@@ -324,14 +324,14 @@
         XCTAssertEqual("BOEFEAyOEFEAyAHABDENAI4AAAB9vABAASA", consent)
 
     }
-    
+
     func testPostDataGdprConsentAndGdprSubjectFalse() throws {
 
         //given
         let targeting = Targeting.shared
         targeting.subjectToGDPR = false
         targeting.gdprConsentString = "testGDPR"
-        
+
         defer {
             targeting.subjectToGDPR = nil
             targeting.gdprConsentString = nil
@@ -346,11 +346,11 @@
 
             XCTFail("parsing error")
             return
-        
+
         }
 
         let consent = user["ext"] as? [String: Any]
-        
+
         //then
         XCTAssertNil(gdpr)
         XCTAssertNil(consent)
@@ -359,22 +359,22 @@
     
     //MARK: - TCFv2
     func testPostDataIfa() throws {
-        
+
         //given
         let targeting = Targeting.shared
         targeting.subjectToGDPR = false
         targeting.purposeConsents = "100000000000000000000000"
-        
+
         defer {
             targeting.subjectToGDPR = nil
             targeting.purposeConsents = nil
         }
-        
-        //when
-        let jsonRequestBody = try getPostDataHelper(adUnit: adUnit).jsonRequestBody
-        
+
+        //when
+        let jsonRequestBody = try getPostDataHelper(adUnit: adUnit).jsonRequestBody
+
         var idfa: String? = nil
-        
+
         if let regs = jsonRequestBody["device"] as? [String: Any],
             let ifa = regs["ifa"] as? String {
             idfa = ifa
@@ -382,7 +382,7 @@
         //then
         XCTAssertEqual(idfa, .kIFASentinelValue)
     }
-    
+
     //TCFv2 and gdpr
     //fetch advertising identifier based TCF 2.0 Purpose1 value
     //truth table
@@ -413,33 +413,33 @@
         try! postDataIfaHelper(gdprApplies: nil, purposeConsents: nil, hasIfa: true)
 
     }
-    
+
     func postDataIfaHelper(gdprApplies: Bool?, purposeConsents:String?, hasIfa: Bool) throws {
         //given
         let targeting = Targeting.shared
         targeting.subjectToGDPR = gdprApplies
         targeting.purposeConsents = purposeConsents
-        
+
         defer {
             targeting.subjectToGDPR = nil
             targeting.purposeConsents = nil
         }
-        
-        //when
-        let jsonRequestBody = try getPostDataHelper(adUnit: adUnit).jsonRequestBody
-        
+
+        //when
+        let jsonRequestBody = try getPostDataHelper(adUnit: adUnit).jsonRequestBody
+
         guard let regs = jsonRequestBody["device"] as? [String: Any] else {
-            
+
             XCTFail("parsing error")
             return
         }
-        
+
         let ifa = regs["ifa"] as? String
-            
+
         //then
         XCTAssertEqual(hasIfa, ifa != nil)
     }
-    
+
     //MARK: - COPPA
     func testPostDataCoppaTrue() throws {
 
@@ -449,7 +449,7 @@
         defer {
             targeting.subjectToCOPPA = false
         }
-        
+
         //when
         let jsonRequestBody = try getPostDataHelper(adUnit: adUnit).jsonRequestBody
 
@@ -472,7 +472,7 @@
         defer {
             targeting.subjectToCOPPA = false
         }
-        
+
         var coppa: Int? = nil
 
         //when
@@ -1133,38 +1133,15 @@
          XCTAssertEqual(1, instl)
          
      }
-    
-<<<<<<< HEAD
-    func testPrebidAdSlot() throws {
-
-        //given
-        adUnit = BannerAdUnit(configId: Constants.configID1, size: CGSize(width: Constants.width2, height: Constants.height2))
-        adUnit.pbAdSlot = "/1111111/homepage/med-rect-2"
-        
-        //when
-        let jsonRequestBody = try getPostDataHelper(adUnit: adUnit).jsonRequestBody
-
-        guard let impArray = jsonRequestBody["imp"] as? [Any],
-            let impDic = impArray[0] as? [String: Any],
-            let ext = impDic["ext"] as? [String: Any],
-            let context = ext["context"] as? [String: Any],
-            let data = context["data"] as? [String: Any],
-            let adslot = data["adslot"] as? String else {
-                XCTFail("parsing fail")
-                return
-        }
-
-        //then
-        XCTAssertEqual("/1111111/homepage/med-rect-2", adslot)
-=======
+
     func testRewardedVideoAdUnit() throws {
         //given
         Prebid.shared.prebidServerAccountId = "12345"
         let adUnit = RewardedVideoAdUnit(configId: Constants.configID1)
-        
-        //when
-        let jsonRequestBody = try getPostDataHelper(adUnit: adUnit).jsonRequestBody
-        
+
+        //when
+        let jsonRequestBody = try getPostDataHelper(adUnit: adUnit).jsonRequestBody
+
         guard let impArray = jsonRequestBody["imp"] as? [Any],
             let impDic = impArray[0] as? [String: Any],
             let video = impDic["video"] as? [String: Any],
@@ -1176,36 +1153,58 @@
             let playbackMethods1 = playbackMethods[0] as? Int,
             let mimes = video["mimes"] as? [String],
             let mimes1 = mimes[0] as? String,
-            
+
             let ext = jsonRequestBody["ext"] as? [String: Any],
             let extPrebid = ext["prebid"] as? [String: Any],
             let cache = extPrebid["cache"] as? [String: Any],
             let vastXml = cache["vastxml"] as? [String: Any],
-        
+
             let instl = impDic["instl"] as? Int,
-        
+
             let impExt = impDic["ext"] as? [String: Any],
             let prebid = impExt["prebid"] as? [String: Any],
             let isRewarded = prebid["is_rewarded_inventory"] as? Int
-        
+
             else {
                 XCTFail("parsing fail")
                 return
         }
-        
+
         //then
         XCTAssertEqual(5, placement)
         XCTAssertEqual(1, linearity)
         XCTAssertEqual(2, playbackMethods1)
         XCTAssertEqual("video/mp4", mimes1)
-        
+
         XCTAssertNotNil(vastXml)
-        
+
         XCTAssertEqual(1, instl)
-        
+
         XCTAssertEqual(1, isRewarded)
-        
->>>>>>> dc3a20d8
+
+    }
+
+    func testPrebidAdSlot() throws {
+
+        //given
+        adUnit = BannerAdUnit(configId: Constants.configID1, size: CGSize(width: Constants.width2, height: Constants.height2))
+        adUnit.pbAdSlot = "/1111111/homepage/med-rect-2"
+
+        //when
+        let jsonRequestBody = try getPostDataHelper(adUnit: adUnit).jsonRequestBody
+
+        guard let impArray = jsonRequestBody["imp"] as? [Any],
+            let impDic = impArray[0] as? [String: Any],
+            let ext = impDic["ext"] as? [String: Any],
+            let context = ext["context"] as? [String: Any],
+            let data = context["data"] as? [String: Any],
+            let adslot = data["adslot"] as? String else {
+                XCTFail("parsing fail")
+                return
+        }
+
+        //then
+        XCTAssertEqual("/1111111/homepage/med-rect-2", adslot)
     }
 
     private func getPostDataHelper(adUnit: AdUnit) throws -> (urlRequest: URLRequest, jsonRequestBody: [AnyHashable: Any]) {
