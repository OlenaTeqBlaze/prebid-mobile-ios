--- conflicted
+++ resolved
@@ -19,11 +19,6 @@
 @objc public class PrebidMobilePluginRegister: NSObject {
     @objc public static let shared = PrebidMobilePluginRegister()
     
-<<<<<<< HEAD
-=======
-    public static let PLUGIN_RENDERER_KEY = "plugin_renderer_key"
-    
->>>>>>> 9c18547c
     private let queue = DispatchQueue(label: "PrebidMobilePluginRegisterQueue", attributes: .concurrent)
     private var plugins = [String: PrebidMobilePluginRenderer]()
     
