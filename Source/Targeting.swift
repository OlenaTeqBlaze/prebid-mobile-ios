--- conflicted
+++ resolved
@@ -128,19 +128,15 @@
     }
     
     // MARK: - TCFv2
-    
+
     public var purposeConsents: String? {
         set {
-<<<<<<< HEAD
             StorageUtils.setPbPurposeConsents(value: newValue)
-=======
-            StorageUtils.setPurposeConsents(value: newValue)
->>>>>>> 5a4dfb2c
         }
 
         get {
             var savedPurposeConsents: String?
-            
+
             if let pbString = StorageUtils.pbPurposeConsents() {
                 savedPurposeConsents = pbString
             } else if let iabString = StorageUtils.iabPurposeConsents() {
@@ -148,10 +144,10 @@
             }
 
             return savedPurposeConsents
-            
-        }
-    }
-    
+
+        }
+    }
+
     /*
      Purpose 1 - Store and/or access information on a device
      */
@@ -159,13 +155,13 @@
         let deviceAccessConsentIndex = 0
         return getPurposeConsent(index: deviceAccessConsentIndex)
     }
-    
+
     func getPurposeConsent(index: Int) -> Bool? {
-        
+
         var purposeConsent: Bool? = nil
         if let savedPurposeConsents = purposeConsents {
             let char = savedPurposeConsents[savedPurposeConsents.index(savedPurposeConsents.startIndex, offsetBy: index)]
-            
+
             if char == "1" {
                 purposeConsent = true
             } else if char == "0" {
@@ -174,10 +170,10 @@
                 Log.warn("invalid char:\(char)")
             }
         }
-        
+
         return purposeConsent
     }
-    
+
     // MARK: - access control list (ext.prebid.data)
     
     /**
