--- conflicted
+++ resolved
@@ -45,26 +45,11 @@
     }
 
     func buildRequest(adUnit: AdUnit?) throws -> URLRequest? {
-<<<<<<< HEAD
-        
-        let hostUrl: String = try Host.shared.getHostURL(host: Prebid.shared.prebidServerHost)
-        var request: URLRequest = URLRequest(url: URL(string: hostUrl)!, cachePolicy: .reloadIgnoringLocalCacheData, timeoutInterval: TimeInterval(Prebid.shared.timeoutMillis))
-        request.httpMethod = "POST"
-        let requestBody = openRTBRequestBody(adUnit: adUnit) ?? [:]
-        
-        request.httpBody = try JSONSerialization.data(withJSONObject: requestBody, options: .prettyPrinted) // pass dictionary to nsdata object and set it as request body
-        
-        //HTTP HeadersExpression implicitly coerced from '[AnyHashable : Any]?' to Any
-        request.addValue("application/json", forHTTPHeaderField: "Content-Type")
-        request.addValue("application/json", forHTTPHeaderField: "Accept")
-        Log.info("Prebid Request post body \(requestBody)")
-        return request
-=======
 
             let hostUrl: String = try Host.shared.getHostURL(host: Prebid.shared.prebidServerHost)
-        var request: URLRequest = URLRequest(url: URL(string: hostUrl)!, cachePolicy: .reloadIgnoringLocalCacheData, timeoutInterval: TimeInterval(Prebid.shared.timeoutMillisDynamic))
+            var request: URLRequest = URLRequest(url: URL(string: hostUrl)!, cachePolicy: .reloadIgnoringLocalCacheData, timeoutInterval: TimeInterval(Prebid.shared.timeoutMillisDynamic))
             request.httpMethod = "POST"
-            let requestBody: [String: Any] = openRTBRequestBody(adUnit: adUnit)!
+            let requestBody = openRTBRequestBody(adUnit: adUnit) ?? [:]
 
             request.httpBody = try JSONSerialization.data(withJSONObject: requestBody, options: .prettyPrinted) // pass dictionary to nsdata object and set it as request body
             //HTTP HeadersExpression implicitly coerced from '[AnyHashable : Any]?' to Any
@@ -72,7 +57,6 @@
             request.addValue("application/json", forHTTPHeaderField: "Accept")
             Log.info("Prebid Request post body \(requestBody)")
             return request
->>>>>>> 770d8623
     }
 
     func openRTBRequestBody(adUnit: AdUnit?) -> [AnyHashable: Any]? {
@@ -88,10 +72,10 @@
         requestDict["user"] = openrtbUser(adUnit: adUnit)
         requestDict["imp"] = openrtbImps(adUnit: adUnit)
         requestDict["ext"] = openrtbRequestExtension()
-        
+
         if let requestDictWithoutEmptyValues = requestDict.getObjectWithoutEmptyValues() {
             requestDict = requestDictWithoutEmptyValues
-            
+
             if var ext = requestDict["ext"] as? [String: Any],
                 var prebid = ext["prebid"] as? [String: Any] {
 
@@ -155,21 +139,21 @@
         if let anId = adUnit?.prebidConfigId {
             prebidAdUnitExt["storedrequest"] = ["id": anId]
         }
-        
+
         if !Prebid.shared.storedAuctionResponse.isEmpty {
             prebidAdUnitExt["storedauctionresponse"] = ["id": Prebid.shared.storedAuctionResponse]
         }
-        
+
         if !Prebid.shared.storedBidResponses.isEmpty {
             var storedBidResponses: [Any] = []
-            
+
             for(bidder, responseId) in Prebid.shared.storedBidResponses {
                 var storedBidResponse: [String: String] = [:]
                 storedBidResponse["bidder"] = bidder
                 storedBidResponse["id"] = responseId
                 storedBidResponses.append(storedBidResponse)
             }
-            
+
             prebidAdUnitExt["storedbidresponse"] = storedBidResponses
         }
 
@@ -217,7 +201,7 @@
         requestAppExt["data"] = Targeting.shared.getContextDataDictionary().getCopyWhereValueIsArray()
 
         app["ext"] = requestAppExt
-        
+
         app["keywords"] = Targeting.shared.getContextKeywordsSet().toCommaSeparatedListString()
 
         if let storeUrl = Targeting.shared.storeURL, !storeUrl.isEmpty {
