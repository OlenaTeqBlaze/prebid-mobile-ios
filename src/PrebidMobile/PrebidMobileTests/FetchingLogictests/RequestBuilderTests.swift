/*   Copyright 2018-2019 Prebid.org, Inc.

 Licensed under the Apache License, Version 2.0 (the "License");
 you may not use this file except in compliance with the License.
 You may obtain a copy of the License at

 http://www.apache.org/licenses/LICENSE-2.0

 Unless required by applicable law or agreed to in writing, software
 distributed under the License is distributed on an "AS IS" BASIS,
 WITHOUT WARRANTIES OR CONDITIONS OF ANY KIND, either express or implied.
 See the License for the specific language governing permissions and
 limitations under the License.
 */

import XCTest
import CoreTelephony
import CoreLocation
import AdSupport
import WebKit
@testable import PrebidMobile

class RequestBuilderTests: XCTestCase, CLLocationManagerDelegate {

    var app: XCUIApplication?
    var coreLocation: CLLocationManager?
    var adUnit: BannerAdUnit!
    override func setUp() {
        // Put setup code here. This method is called before the invocation of each test method in the class.

//        app = XCUIApplication()
//
//        addUIInterruptionMonitor(withDescription: "Location authorization") { (alert) -> Bool in
//            if alert.buttons["OK"].exists {
//                alert.buttons["OK"].tap()
//            }
//            return true
//        }
//
//        app?.launch()

        Prebid.shared.prebidServerHost = PrebidHost.Appnexus
        adUnit = BannerAdUnit(configId: Constants.configID1, size: CGSize(width: Constants.width2, height: Constants.height2))
    }

    override func tearDown() {
        // Put teardown code here. This method is called after the invocation of each test method in the class.
        adUnit = nil
        
        Targeting.shared.clearAccessControlList()
        Targeting.shared.clearUserData()
        Targeting.shared.clearContextData()
        Targeting.shared.clearContextKeywords()
        Targeting.shared.clearUserKeywords()
    }

    func testPostData() throws {
        
        //given

        //when
        let jsonRequestBody = try getPostDataHelper(adUnit: adUnit).jsonRequestBody
        
        //then
        //TODO move to this area
        validationResponse(jsonRequestBody: jsonRequestBody as! [String : Any])
    }
    
    
    
    func testPostDataWithServerAccountId() throws {
        
        //given
        Prebid.shared.prebidServerAccountId = "bfa84af2-bd16-4d35-96ad-31c6bb888df0"
        
        //when
        let jsonRequestBody = try getPostDataHelper(adUnit: adUnit).jsonRequestBody
        
        guard let ext = jsonRequestBody["ext"] as? [String: Any],
            let prebid = ext["prebid"] as? [String: Any],
            let storedrequest = prebid["storedrequest"] as? [String: Any],
            let soredRequestid = storedrequest["id"] as? String else {
                
                XCTFail("parsing error")
                return
                
        }
        
        guard let app = jsonRequestBody["app"] as? [String: Any],
            let publisher = app["publisher"] as? [String: Any],
            let publisherId = publisher["id"] as? String else {
                
                XCTFail("parsing error")
                return
                
        }
        
        //then
        XCTAssertEqual("bfa84af2-bd16-4d35-96ad-31c6bb888df0", soredRequestid)
        XCTAssertEqual("bfa84af2-bd16-4d35-96ad-31c6bb888df0", publisherId)
    }
    
    func testPostDataWithIdentifier() throws {
        
        //given
        adUnit.identifier = "PrebidMobile"
        
        //when
        let jsonRequestBody = try getPostDataHelper(adUnit: adUnit).jsonRequestBody
            
        guard let impArray = jsonRequestBody["imp"] as? [Any],
            let impDic = impArray[0] as? [String: Any],
            let id = impDic["id"] as? String else {
                
                XCTFail("parsing error")
                return
        }
        
        //then
        XCTAssertEqual("PrebidMobile", id)
    }
    
    func testPostDataWithConsent() throws {
        
        //given
        let targeting = Targeting.shared
        targeting.subjectToGDPR = true
        defer {
            targeting.subjectToGDPR = false
        }
        
        targeting.gdprConsentString = "testGDPR"
        
        //when
        let jsonRequestBody = try getPostDataHelper(adUnit: adUnit).jsonRequestBody
        
        guard let user = jsonRequestBody["user"] as? [String: Any],
            let userExt = user["ext"] as? [String: Any],
            let consent = userExt["consent"] as? String else {
                
                XCTFail("parsing error")
                return
        }
        
        //then
        XCTAssertEqual("testGDPR", consent)
    }
    
    func testPostDataWithGender() throws {
        
        //given
        let targeting = Targeting.shared
        targeting.gender = Gender.male
        
        //when
        let jsonRequestBody = try getPostDataHelper(adUnit: adUnit).jsonRequestBody
        
        guard let user = jsonRequestBody["user"] as? [String: Any],
            let gender = user["gender"] as? String else {
                
            XCTFail("parsing error")
            return
        }
        
        //then
        XCTAssertEqual("M", gender)
    }
    
    func testPostDataWithItunesId() throws {
        
        //given
        let targeting = Targeting.shared
        targeting.itunesID = "12345"
        
        //when
        let jsonRequestBody = try getPostDataHelper(adUnit: adUnit).jsonRequestBody
        
        guard let app = jsonRequestBody["app"] as? [String: Any],
            let itunesID = app["bundle"] as? String else {
                
                XCTFail("parsing error")
                return
        }
        
        //then
        XCTAssertEqual("12345", itunesID)
    }
    
    func testPostDataWithStoreUrl() throws {
        //given
        let targeting = Targeting.shared
        targeting.storeURL = "https://itunes.apple.com/app/id123456789"
        
        //when
        let jsonRequestBody = try getPostDataHelper(adUnit: adUnit).jsonRequestBody
        
        guard let app = jsonRequestBody["app"] as? [String: Any],
            let storeurl = app["storeurl"] as? String else {
                
                XCTFail("parsing error")
                return
        }
        
        //then
        XCTAssertEqual("https://itunes.apple.com/app/id123456789", storeurl)
    }
    
    func testPostDataWithDomain() throws {
        //given
        let targeting = Targeting.shared
        targeting.domain = "appdomain.com"
        
        //when
        let jsonRequestBody = try getPostDataHelper(adUnit: adUnit).jsonRequestBody
        
        guard let app = jsonRequestBody["app"] as? [String: Any],
            let domain = app["domain"] as? String else {
                
                XCTFail("parsing error")
                return
        }
        
        //then
        XCTAssertEqual("appdomain.com", domain)
    }
    
    func testPostDataWithRubiconHost() throws {
        
        //given
        Prebid.shared.prebidServerHost = .Rubicon

        //when
        let urlRequest = try getPostDataHelper(adUnit: adUnit).urlRequest

        //then
        XCTAssertEqual(PrebidHost.Rubicon.name(), urlRequest.url?.absoluteString)
    }

    func testPostDataWithCOPPA() throws {
        
        //given
        let targeting = Targeting.shared
        targeting.subjectToCOPPA = true
        defer {
            targeting.subjectToCOPPA = false
        }
        
        //when
        let jsonRequestBody = try getPostDataHelper(adUnit: adUnit).jsonRequestBody
        
        guard let regs = jsonRequestBody["regs"] as? [String: Any],
            let coppa = regs["coppa"] as? Int else {
                
                XCTFail("parsing error")
                return
        }
        
        //then
        XCTAssertEqual(1, coppa)
    }
    
    func testPostDataWithoutCOPPA() throws {
        
        //given
        let targeting = Targeting.shared
        targeting.subjectToCOPPA = false
        defer {
            targeting.subjectToCOPPA = false
        }
        
        var coppa: Int? = nil
        
        //when
        let jsonRequestBody = try getPostDataHelper(adUnit: adUnit).jsonRequestBody
        
        if let regs = jsonRequestBody["regs"] as? [String: Any],
            let regsCoppa = regs["coppa"] as? Int {
            
            coppa = regsCoppa
        }
        
        //then
        XCTAssertNil(coppa)
    }
    
    func testPostDataWithGDPR() throws {
        
        //given
        let targeting = Targeting.shared
        targeting.subjectToGDPR = true
        defer {
            targeting.subjectToGDPR = false
        }
        
        //when
        let jsonRequestBody = try getPostDataHelper(adUnit: adUnit).jsonRequestBody
        
        guard let regs = jsonRequestBody["regs"] as? [String: Any],
            let regsExt = regs["ext"] as? [String: Any],
            let gdpr = regsExt["gdpr"] as? Int else {
                
                XCTFail("parsing error")
                return
        }
        
        //then
        XCTAssertEqual(1, gdpr)
    }
    
    func testPostDataWithoutGDPR() throws {
        
        //given
        let targeting = Targeting.shared
        targeting.subjectToGDPR = false
        defer {
            targeting.subjectToGDPR = false
        }
        
        var gdpr: Int? = nil

        //when
        let jsonRequestBody = try getPostDataHelper(adUnit: adUnit).jsonRequestBody
        
        if let regs = jsonRequestBody["regs"] as? [String: Any],
            let regsExt = regs["ext"] as? [String: Any],
            let extGdpr = regsExt["gdpr"] as? Int {
            
            gdpr = extGdpr
        }
        
        //then
        XCTAssertNil(gdpr)
    }

    func testPostDataWithCustomKeyword() throws {
        
        //given
        adUnit.addUserKeyword(key: "key1", value: "value1")

        //when
        let jsonRequestBody = try getPostDataHelper(adUnit: adUnit).jsonRequestBody

        guard let user = jsonRequestBody["user"] as? [String: Any],
            let keywords = user["keywords"] as? String else {

                XCTFail("parsing error")
                return
        }

        //then
        XCTAssertEqual("value1", keywords)
    }
    
    func testPostDataWithoutTargetingKeys() throws {
        //given
        var keywords: String? = nil
        
        //when
        let jsonRequestBody = try getPostDataHelper(adUnit: adUnit).jsonRequestBody
        
        if let user = jsonRequestBody["user"] as? [String: Any],
            let userKeywords = user["keywords"] as? String {
                
                keywords = userKeywords
        }
        
        //then
        XCTAssertNil(keywords)
    }
    
    func testPostDataWithGlobalUserKeyword() throws {
        
        //given
        let targeting = Targeting.shared
        targeting.addUserKeyword("value10")
        
        //when
        let jsonRequestBody = try getPostDataHelper(adUnit: adUnit).jsonRequestBody
        
        guard let user = jsonRequestBody["user"] as? [String: Any],
            let keywords = user["keywords"] as? String else {
                
                XCTFail("parsing error")
                return
        }
        
        //then
        XCTAssertEqual("value10", keywords)
    }
    
    func testPostDataWithGlobalContextKeyword() throws {
        
        //given
        let targeting = Targeting.shared
        targeting.addContextKeyword("value10")
        
        //when
        let jsonRequestBody = try getPostDataHelper(adUnit: adUnit).jsonRequestBody
        
        guard let user = jsonRequestBody["app"] as? [String: Any],
            let keywords = user["keywords"] as? String else {
                
                XCTFail("parsing error")
                return
        }
        
        //then
        XCTAssertEqual("value10", keywords)

    }
    
    func testPostDataWithAccessControlList() throws {
        
        //given
        let targeting = Targeting.shared
        targeting.addBidderToAccessControlList(Prebid.bidderNameRubiconProject)
        
<<<<<<< HEAD
        //when
        let jsonRequestBody = try getPostDataHelper(adUnit: adUnit).jsonRequestBody
        
        guard let ext = jsonRequestBody["ext"] as? [String: Any],
            let prebid = ext["prebid"] as? [String: Any],
            let data = prebid["data"] as? [String: Any],
            let bidders = data["bidders"] as? [String] else {
=======
        do {
            try RequestBuilder.shared.buildPrebidRequest(adUnit: adUnit) { (urlRequest) in
                let jsonRequestBody = PBHTTPStubbingManager.jsonBodyOfURLRequest(asDictionary: urlRequest) as! [String: Any]
                
                guard let ext = jsonRequestBody["ext"] as? [String: Any], let prebid = ext["prebid"] as? [String: Any], let data = prebid["data"] as? [String: Any], let bidders = data["bidders"] as? [String] else {
                    XCTFail("parcing fail")
                    return
                }
                
                XCTAssertNotNil(bidders.count == 1)
                XCTAssertEqual(bidders[0], Prebid.bidderNameRubiconProject)
>>>>>>> 770d8623
                
                XCTFail("parsing fail")
                return
        }
        
        //then
        XCTAssertEqual(1, bidders.count)
        XCTAssertEqual(bidders[0], .bidderNameRubiconProject)
    }
    
    func testPostDataWithGlobalUserData() throws {
        
        //given
        let targeting = Targeting.shared
        targeting.addUserData(key: "key1", value: "value10")
        targeting.addUserData(key: "key2", value: "value20")
        targeting.addUserData(key: "key2", value: "value21")
        
        //when
        let jsonRequestBody = try getPostDataHelper(adUnit: adUnit).jsonRequestBody
        
        guard let user = jsonRequestBody["user"] as? [String: Any],
            let ext = user["ext"] as? [String: Any],
            let data = ext["data"] as? [String: Any],
            let key1Set1 = data["key1"] as? [String],
            let key2Set1 = data["key2"] as? [String] else {
                XCTFail("parsing fail")
                return
        }

        //then
        XCTAssertEqual(2, data.count)
        XCTAssertEqual(Set(["value10"]), Set(key1Set1))
        XCTAssertEqual(Set(["value20", "value21"]), Set(key2Set1))
    }
    
    func testPostDataWithGlobalContextData() throws {
        
        //given
        let targeting = Targeting.shared
        targeting.addContextData(key: "key1", value: "value10")
        targeting.addContextData(key: "key2", value: "value20")
        targeting.addContextData(key: "key2", value: "value21")
        
        //when
        let jsonRequestBody = try getPostDataHelper(adUnit: adUnit).jsonRequestBody
        
        guard let app = jsonRequestBody["app"] as? [String: Any],
            let ext = app["ext"] as? [String: Any],
            let data = ext["data"] as? [String: Any],
            let key1Set1 = data["key1"] as? [String],
            let key2Set1 = data["key2"] as? [String] else {
                XCTFail("parsing fail")
                return
        }
        
        //then
        XCTAssertEqual(2, data.count)
        XCTAssertEqual(Set(["value10"]), Set(key1Set1))
        XCTAssertEqual(Set(["value20", "value21"]), Set(key2Set1))
        
    }
    
    func testPostDataWithAdunitContextKeyword() throws {
        
        //given
        adUnit.addContextKeyword("value10")
        
        //when
        let jsonRequestBody = try getPostDataHelper(adUnit: adUnit).jsonRequestBody
        
        guard let impArray = jsonRequestBody["imp"] as? [Any],
            let impDic = impArray[0] as? [String: Any],
            let ext = impDic["ext"] as? [String: Any],
            let context = ext["context"] as? [String: Any],
            let keywords = context["keywords"] as? String else {
                XCTFail("parsing fail")
                return
        }
        
        //then
        XCTAssertEqual("value10", keywords)
    }
    
    func testPostDataWithAdunitContextData() throws {
        
        //given
        adUnit.addContextData(key: "key1", value: "value10")
        adUnit.addContextData(key: "key2", value: "value20")
        adUnit.addContextData(key: "key2", value: "value21")
        
        //when
        let jsonRequestBody = try getPostDataHelper(adUnit: adUnit).jsonRequestBody
        
        guard let impArray = jsonRequestBody["imp"] as? [Any],
            let impDic = impArray[0] as? [String: Any],
            let ext = impDic["ext"] as? [String: Any],
            let context = ext["context"] as? [String: Any],
            let data = context["data"] as? [String: Any],
            let key1Set1 = data["key1"] as? [String],
            let key2Set1 = data["key2"] as? [String] else {
                XCTFail("parsing fail")
                return
        }
        
        //then
        XCTAssertEqual(2, data.count)
        XCTAssertEqual(Set(["value10"]), Set(key1Set1))
        XCTAssertEqual(Set(["value20", "value21"]), Set(key2Set1))
    }
    
    func testPostDataWithStoredResponses() throws {
        //given
        Prebid.shared.storedAuctionResponse = "111122223333"
        Prebid.shared.addStoredBidResponse(bidder: "appnexus", responseId: "221144")
        Prebid.shared.addStoredBidResponse(bidder: "rubicon", responseId: "221155")
        
        defer {
            Prebid.shared.storedAuctionResponse = ""
            Prebid.shared.clearStoredBidResponses()
        }
        
        //when
        try RequestBuilder.shared.buildPrebidRequest(adUnit: adUnit) { (urlRequest) in
            let jsonRequestBody = PBHTTPStubbingManager.jsonBodyOfURLRequest(asDictionary: urlRequest) as! [String: Any]
            
            guard let impArray = jsonRequestBody["imp"] as? [Any],
                let impDic = impArray[0] as? [String: Any],
                let ext = impDic["ext"] as? [String: Any],
                let prebid = ext["prebid"] as? [String: Any],
                let storedAuctionResponse = prebid["storedauctionresponse"] as? [String: String],
                let storedAuctionResponseId = storedAuctionResponse["id"],
                let storedBidResponses = prebid["storedbidresponse"] as? [Any] else {
                    
                    XCTFail("parsing fail")
                    return
            }
            
            //then
            XCTAssertEqual("111122223333", storedAuctionResponseId)
            
            XCTAssertEqual(Set([["bidder":"appnexus", "id":"221144"], ["bidder":"rubicon", "id":"221155"]]), Set(storedBidResponses as! Array<Dictionary<String, String>>))
        }
    }

    func testPostDataWithShareLocationOn() {
        coreLocation = CLLocationManager()
        coreLocation?.delegate = self

        coreLocation!.swizzledStartLocation()

        coreLocation?.swizzedRequestLocation()

        Prebid.shared.shareGeoLocation = true
        do {
            sleep(10)
            try RequestBuilder.shared.buildPrebidRequest(adUnit: adUnit) { (urlRequest) in
                let jsonRequestBody = PBHTTPStubbingManager.jsonBodyOfURLRequest(asDictionary: urlRequest) as! [String: Any]
                let device = jsonRequestBody["device"] as? [String: Any]
                XCTAssertNotNil(device!["geo"])
                let geo = device!["geo"] as? [String: Any]
                XCTAssertNotNil(geo!["accuracy"])
                XCTAssertNotNil(geo!["lastfix"])
                XCTAssertNotNil(geo!["lat"])
                XCTAssertNotNil(geo!["lon"])
            }
        } catch let error {
            print(error.localizedDescription)
        }

    }

    func testPostDataWithShareLocationOff() {
        Prebid.shared.shareGeoLocation = false
        do {
            sleep(10)
            try RequestBuilder.shared.buildPrebidRequest(adUnit: adUnit) { (urlRequest) in
                let jsonRequestBody = PBHTTPStubbingManager.jsonBodyOfURLRequest(asDictionary: urlRequest) as! [String: Any]
                let device = jsonRequestBody["device"] as? [String: Any]
                XCTAssertNil(device!["geo"])
            }
        } catch let error {
            print(error.localizedDescription)
        }
    }
    
    func testPostDataWithAdvancedInterstitial() throws {
        
        //given
        let adUnit = InterstitialAdUnit(configId: Constants.configID1, minWidthPerc: 50, minHeightPerc: 70)
        
        //when
        let jsonRequestBody = try getPostDataHelper(adUnit: adUnit).jsonRequestBody
        
        guard let device = jsonRequestBody["device"] as? [String: Any],
            let ext = device["ext"] as? [String: Any],
            let prebid = ext["prebid"] as? [String: Any],
            let interstitial = prebid["interstitial"] as? [String: Any],
            let minwidthperc = interstitial["minwidthperc"] as? Int,
            let minheightperc = interstitial["minheightperc"] as? Int else {

                XCTFail("parsing fail")
                return
        }
        
        guard let imp = jsonRequestBody["imp"] as? [Any],
            let imp0 = imp[0] as? [String: Any],
            
            let instl = imp0["instl"] as? Int,
            
            let banner = imp0["banner"] as? [String: Any],
            let formatArr = banner["format"] as? [Any],
            let format0 = formatArr[0] as? [String: Any],
            let w = format0["w"] as? Int,
            let h = format0["h"] as? Int else {
                
                XCTFail("parsing fail")
                return
                
        }
        
        //then
        XCTAssertEqual(1, instl)
    
        XCTAssertEqual(50, minwidthperc)
        XCTAssertEqual(70, minheightperc)
        
        XCTAssertNotNil(w)
        XCTAssertNotNil(h)

    }
    
    func testPostDataWithoutAdvancedInterstitial() throws {
        
        //given
        let adUnit = InterstitialAdUnit(configId: Constants.configID1)
        var interstitial: [String: Any]? = nil
        
        //when
        let jsonRequestBody = try getPostDataHelper(adUnit: adUnit).jsonRequestBody
        
        if let device = jsonRequestBody["device"] as? [String: Any],
            let ext = device["ext"] as? [String: Any],
            let prebid = ext["prebid"] as? [String: Any],
            let prebidInterstitial = prebid["interstitial"] as? [String: Any] {
                
                interstitial = prebidInterstitial
        }
        
        guard let imp = jsonRequestBody["imp"] as? [Any],
            let imp0 = imp[0] as? [String: Any],
            
            let instl = imp0["instl"] as? Int,
            
            let banner = imp0["banner"] as? [String: Any],
            let formatArr = banner["format"] as? [Any],
            let format0 = formatArr[0] as? [String: Any],
            let w = format0["w"] as? Int,
            let h = format0["h"] as? Int else {
                
                XCTFail("parsing fail")
                return
                
        }
        
        //then
        XCTAssertEqual(1, instl)
        
        XCTAssertNil(interstitial)
        
        XCTAssertNotNil(w)
        XCTAssertNotNil(h)
    }
    
    func testPostDataWithoutAdvancedBannerInterstitial() throws {
        
        //given
        let adUnit = BannerAdUnit(configId: Constants.configID1, size: CGSize(width: 300, height: 250))
        var interstitial: [String: Any]? = nil
        var instl = 0
        
        //when
        let jsonRequestBody = try getPostDataHelper(adUnit: adUnit).jsonRequestBody
        
        if let device = jsonRequestBody["device"] as? [String: Any],
            let ext = device["ext"] as? [String: Any],
            let prebid = ext["prebid"] as? [String: Any],
            let prebidInterstitial = prebid["interstitial"] as? [String: Any] {
            
            interstitial = prebidInterstitial
            
            
        }
        
        if let impArr = jsonRequestBody["imp"] as? [Any],
            let imp0 = impArr[0] as? [String: Any],
            let imp0instl = imp0["instl"] as? Int {
            
            instl = imp0instl
        }
        
        //then
        XCTAssert(interstitial == nil || interstitial!.count == 0)
        XCTAssertEqual(0, instl)
    }

    func testYearOfBirth() throws {
        
        let targeting = Targeting.shared
        try targeting.setYearOfBirth(yob: 1990)
        defer {
            targeting.clearYearOfBirth()
        }
        
        //when
        let jsonRequestBody = try getPostDataHelper(adUnit: adUnit).jsonRequestBody
        
        guard let user = jsonRequestBody["user"] as? [String: Any],
            let yob = user["yob"] as? Int else {
                
                XCTFail("parsing error")
                return
        }
        
        //then
        XCTAssertEqual(1990, yob)
        
    }
    
    func testYearOfBirthWrong() throws {
        
        //given
        let targeting = Targeting.shared
        XCTAssertThrowsError(try targeting.setYearOfBirth(yob: 1855))
        defer {
            targeting.clearYearOfBirth()
        }
        let value = Targeting.shared.yearOfBirth
        XCTAssertFalse(value == 1855)
        
        var yob: Int? = nil
        
        //when
        let jsonRequestBody = try getPostDataHelper(adUnit: adUnit).jsonRequestBody
        
        if let user = jsonRequestBody["user"] as? [String: Any],
            let userYob = user["yob"] as? Int {
                
                yob = userYob
        }
        
        //then
        XCTAssertNil(yob)
    }

    func testYearOfBirthNegative() throws {
        
        //given
        let targeting = Targeting.shared
        XCTAssertThrowsError(try targeting.setYearOfBirth(yob: -1))
        defer {
            targeting.clearYearOfBirth()
        }
        let value = Targeting.shared.yearOfBirth
        XCTAssertFalse(value == -1)
        
        var yob: Int? = nil
        
        //when
        let jsonRequestBody = try getPostDataHelper(adUnit: adUnit).jsonRequestBody
        
        if let user = jsonRequestBody["user"] as? [String: Any],
            let userYob = user["yob"] as? Int {
            
            yob = userYob
        }
        
        //then
        XCTAssertNil(yob)

    }
    
    func testOpenRTBAppObjectWithoutData() throws {
        
        //given
        Targeting.shared.storeURL = ""
        Targeting.shared.domain = nil
        
        //when
        let jsonRequestBody = try getPostDataHelper(adUnit: adUnit).jsonRequestBody
        
        guard let app = jsonRequestBody["app"] as? [String: Any] else {
            XCTFail("parsing error")
            return
        }
        
        //then
        XCTAssertNil(app["storeurl"])
        XCTAssertNil(app["domain"])
        
    }
    
    private func getPostDataHelper(adUnit: AdUnit) throws -> (urlRequest: URLRequest, jsonRequestBody: [AnyHashable: Any]) {
        var resultUrlRequest: URLRequest? = nil
        var resultJsonRequestBody: [AnyHashable: Any]? = nil
        
        let exception = expectation(description: "\(#function)")
        
        try RequestBuilder.shared.buildPrebidRequest(adUnit: adUnit) { (urlRequest) in
            resultUrlRequest = urlRequest
            let jsonRequestBody = PBHTTPStubbingManager.jsonBodyOfURLRequest(asDictionary: urlRequest) as! [String: Any]
            
            resultJsonRequestBody = jsonRequestBody
            exception.fulfill()
        }
        
        waitForExpectations(timeout: 5, handler: nil)
        
        return (resultUrlRequest!, resultJsonRequestBody!)
        
    }

    func validationResponse(jsonRequestBody: [String: Any]) {

        XCTAssertNotNil(jsonRequestBody["id"])
        XCTAssertNotNil(jsonRequestBody["source"])
        XCTAssertNotNil(jsonRequestBody["imp"])
        XCTAssertNotNil(jsonRequestBody["device"])
        XCTAssertNotNil(jsonRequestBody["app"])
        XCTAssertNotNil(jsonRequestBody["user"])

        if let impArray = jsonRequestBody["imp"] as? [Any], let impDic = impArray[0] as? [String: Any] {
            XCTAssertEqual(1, impDic["secure"] as! Int)
            if let ext = impDic["ext"] as? [String: Any], let prebid = ext["prebid"] as? [String: Any], let storedrequest = prebid["storedrequest"] as? [String: Any] {
                XCTAssertEqual("6ace8c7d-88c0-4623-8117-75bc3f0a2e45", storedrequest["id"] as! String)
            }
            if let banner = impDic["banner"] as? [String: Any], let format = banner["format"] as? [Any], let size = format[0] as? [String: Any] {
                XCTAssertEqual(250, size["h"] as! Int)
                XCTAssertEqual(300, size["w"] as! Int)
            }
        }

        if let device = jsonRequestBody["device"] as? [String: Any] {
            let reachability: Reachability = Reachability()!
            var connectionType: Int = 0
            if (reachability.connection == .wifi) {
                connectionType = 1
            } else if (reachability.connection == .cellular) {
                connectionType = 2
            }
            XCTAssertEqual(connectionType, device["connectiontype"] as! Int)
            XCTAssertEqual("Apple", device["make"] as! String)
            XCTAssertEqual("iOS", device["os"] as! String)
            XCTAssertEqual(UIDevice.current.systemVersion, device["osv"] as! String)
            XCTAssertEqual(UIScreen.main.bounds.size.height, device["h"] as! CGFloat)
            XCTAssertEqual(UIScreen.main.bounds.size.width, device["w"] as! CGFloat)
            XCTAssertEqual(UIDevice.current.modelName, device["model"] as! String)
            let carrier: CTCarrier? = CTTelephonyNetworkInfo().subscriberCellularProvider
            if (carrier?.carrierName?.count ?? 0) > 0 {
                XCTAssertEqual(carrier?.carrierName ?? "", device["carrier"] as! String)
            }
            XCTAssertEqual(RequestBuilder.DeviceUUID(), device["ifa"] as! String)
            let lmtAd: Bool = !ASIdentifierManager.shared().isAdvertisingTrackingEnabled
            XCTAssertEqual(NSNumber(value: lmtAd).intValue, device["lmt"] as! Int)
            XCTAssertEqual(UIScreen.main.scale, device["pxratio"] as! CGFloat)
        }
        
        if let ext = jsonRequestBody["ext"] as? [String: Any] {
            XCTAssertNotNil(ext["prebid"])
            if let prebid = ext["prebid"] as? [String: Any] {
                XCTAssertNotNil(prebid["cache"])
                if let cache = prebid["cache"] as? [String: Any] {
                    XCTAssertNotNil(cache["bids"])
                }

                XCTAssertNotNil(prebid["targeting"])
            }
        }

        if let app = jsonRequestBody["app"] as? [String: Any] {
            if let ext = app["ext"] as? [String: Any] {
                if let prebid = ext["prebid"] as? [String: Any] {
                    XCTAssertEqual("prebid-mobile", prebid["source"] as! String)
                    
                    let prebidSdkVersion = Bundle(for: RequestBuilder.self).infoDictionary?["CFBundleShortVersionString"] as? String
                    XCTAssertEqual(prebidSdkVersion, prebid["version"] as! String)
                }
            }
        }
        if let source = jsonRequestBody["source"] as? [String: Any] {
            let tid = source["tid"] as? String
            XCTAssertNotNil(tid)

        }
    }

    func locationManager(_ manager: CLLocationManager, didUpdateLocations locations: [CLLocation]) {
        Location.shared.location = locations.last!

    }
}<|MERGE_RESOLUTION|>--- conflicted
+++ resolved
@@ -55,177 +55,177 @@
     }
 
     func testPostData() throws {
-        
-        //given
-
-        //when
-        let jsonRequestBody = try getPostDataHelper(adUnit: adUnit).jsonRequestBody
-        
+
+        //given
+
+        //when
+        let jsonRequestBody = try getPostDataHelper(adUnit: adUnit).jsonRequestBody
+
         //then
         //TODO move to this area
         validationResponse(jsonRequestBody: jsonRequestBody as! [String : Any])
     }
-    
-    
-    
+
+
+
     func testPostDataWithServerAccountId() throws {
-        
+
         //given
         Prebid.shared.prebidServerAccountId = "bfa84af2-bd16-4d35-96ad-31c6bb888df0"
-        
-        //when
-        let jsonRequestBody = try getPostDataHelper(adUnit: adUnit).jsonRequestBody
-        
+
+        //when
+        let jsonRequestBody = try getPostDataHelper(adUnit: adUnit).jsonRequestBody
+
         guard let ext = jsonRequestBody["ext"] as? [String: Any],
             let prebid = ext["prebid"] as? [String: Any],
             let storedrequest = prebid["storedrequest"] as? [String: Any],
             let soredRequestid = storedrequest["id"] as? String else {
-                
-                XCTFail("parsing error")
-                return
-                
-        }
-        
+
+                XCTFail("parsing error")
+                return
+
+        }
+
         guard let app = jsonRequestBody["app"] as? [String: Any],
             let publisher = app["publisher"] as? [String: Any],
             let publisherId = publisher["id"] as? String else {
-                
-                XCTFail("parsing error")
-                return
-                
-        }
-        
+
+                XCTFail("parsing error")
+                return
+
+        }
+
         //then
         XCTAssertEqual("bfa84af2-bd16-4d35-96ad-31c6bb888df0", soredRequestid)
         XCTAssertEqual("bfa84af2-bd16-4d35-96ad-31c6bb888df0", publisherId)
     }
-    
+
     func testPostDataWithIdentifier() throws {
-        
+
         //given
         adUnit.identifier = "PrebidMobile"
-        
-        //when
-        let jsonRequestBody = try getPostDataHelper(adUnit: adUnit).jsonRequestBody
-            
+
+        //when
+        let jsonRequestBody = try getPostDataHelper(adUnit: adUnit).jsonRequestBody
+
         guard let impArray = jsonRequestBody["imp"] as? [Any],
             let impDic = impArray[0] as? [String: Any],
             let id = impDic["id"] as? String else {
-                
-                XCTFail("parsing error")
-                return
-        }
-        
+
+                XCTFail("parsing error")
+                return
+        }
+
         //then
         XCTAssertEqual("PrebidMobile", id)
     }
-    
+
     func testPostDataWithConsent() throws {
-        
+
         //given
         let targeting = Targeting.shared
         targeting.subjectToGDPR = true
         defer {
             targeting.subjectToGDPR = false
         }
-        
+
         targeting.gdprConsentString = "testGDPR"
-        
-        //when
-        let jsonRequestBody = try getPostDataHelper(adUnit: adUnit).jsonRequestBody
-        
+
+        //when
+        let jsonRequestBody = try getPostDataHelper(adUnit: adUnit).jsonRequestBody
+
         guard let user = jsonRequestBody["user"] as? [String: Any],
             let userExt = user["ext"] as? [String: Any],
             let consent = userExt["consent"] as? String else {
-                
-                XCTFail("parsing error")
-                return
-        }
-        
+
+                XCTFail("parsing error")
+                return
+        }
+
         //then
         XCTAssertEqual("testGDPR", consent)
     }
-    
+
     func testPostDataWithGender() throws {
-        
+
         //given
         let targeting = Targeting.shared
         targeting.gender = Gender.male
-        
-        //when
-        let jsonRequestBody = try getPostDataHelper(adUnit: adUnit).jsonRequestBody
-        
+
+        //when
+        let jsonRequestBody = try getPostDataHelper(adUnit: adUnit).jsonRequestBody
+
         guard let user = jsonRequestBody["user"] as? [String: Any],
             let gender = user["gender"] as? String else {
-                
+
             XCTFail("parsing error")
             return
         }
-        
+
         //then
         XCTAssertEqual("M", gender)
     }
-    
+
     func testPostDataWithItunesId() throws {
-        
+
         //given
         let targeting = Targeting.shared
         targeting.itunesID = "12345"
-        
-        //when
-        let jsonRequestBody = try getPostDataHelper(adUnit: adUnit).jsonRequestBody
-        
+
+        //when
+        let jsonRequestBody = try getPostDataHelper(adUnit: adUnit).jsonRequestBody
+
         guard let app = jsonRequestBody["app"] as? [String: Any],
             let itunesID = app["bundle"] as? String else {
-                
-                XCTFail("parsing error")
-                return
-        }
-        
+
+                XCTFail("parsing error")
+                return
+        }
+
         //then
         XCTAssertEqual("12345", itunesID)
     }
-    
+
     func testPostDataWithStoreUrl() throws {
         //given
         let targeting = Targeting.shared
         targeting.storeURL = "https://itunes.apple.com/app/id123456789"
-        
-        //when
-        let jsonRequestBody = try getPostDataHelper(adUnit: adUnit).jsonRequestBody
-        
+
+        //when
+        let jsonRequestBody = try getPostDataHelper(adUnit: adUnit).jsonRequestBody
+
         guard let app = jsonRequestBody["app"] as? [String: Any],
             let storeurl = app["storeurl"] as? String else {
-                
-                XCTFail("parsing error")
-                return
-        }
-        
+
+                XCTFail("parsing error")
+                return
+        }
+
         //then
         XCTAssertEqual("https://itunes.apple.com/app/id123456789", storeurl)
     }
-    
+
     func testPostDataWithDomain() throws {
         //given
         let targeting = Targeting.shared
         targeting.domain = "appdomain.com"
-        
-        //when
-        let jsonRequestBody = try getPostDataHelper(adUnit: adUnit).jsonRequestBody
-        
+
+        //when
+        let jsonRequestBody = try getPostDataHelper(adUnit: adUnit).jsonRequestBody
+
         guard let app = jsonRequestBody["app"] as? [String: Any],
             let domain = app["domain"] as? String else {
-                
-                XCTFail("parsing error")
-                return
-        }
-        
+
+                XCTFail("parsing error")
+                return
+        }
+
         //then
         XCTAssertEqual("appdomain.com", domain)
     }
-    
+
     func testPostDataWithRubiconHost() throws {
-        
+
         //given
         Prebid.shared.prebidServerHost = .Rubicon
 
@@ -237,7 +237,7 @@
     }
 
     func testPostDataWithCOPPA() throws {
-        
+
         //given
         let targeting = Targeting.shared
         targeting.subjectToCOPPA = true
@@ -247,20 +247,20 @@
         
         //when
         let jsonRequestBody = try getPostDataHelper(adUnit: adUnit).jsonRequestBody
-        
+
         guard let regs = jsonRequestBody["regs"] as? [String: Any],
             let coppa = regs["coppa"] as? Int else {
-                
-                XCTFail("parsing error")
-                return
-        }
-        
+
+                XCTFail("parsing error")
+                return
+        }
+
         //then
         XCTAssertEqual(1, coppa)
     }
     
     func testPostDataWithoutCOPPA() throws {
-        
+
         //given
         let targeting = Targeting.shared
         targeting.subjectToCOPPA = false
@@ -269,71 +269,71 @@
         }
         
         var coppa: Int? = nil
-        
-        //when
-        let jsonRequestBody = try getPostDataHelper(adUnit: adUnit).jsonRequestBody
-        
+
+        //when
+        let jsonRequestBody = try getPostDataHelper(adUnit: adUnit).jsonRequestBody
+
         if let regs = jsonRequestBody["regs"] as? [String: Any],
             let regsCoppa = regs["coppa"] as? Int {
-            
+
             coppa = regsCoppa
         }
-        
+
         //then
         XCTAssertNil(coppa)
     }
     
     func testPostDataWithGDPR() throws {
-        
+
         //given
         let targeting = Targeting.shared
         targeting.subjectToGDPR = true
         defer {
             targeting.subjectToGDPR = false
         }
-        
-        //when
-        let jsonRequestBody = try getPostDataHelper(adUnit: adUnit).jsonRequestBody
-        
+
+        //when
+        let jsonRequestBody = try getPostDataHelper(adUnit: adUnit).jsonRequestBody
+
         guard let regs = jsonRequestBody["regs"] as? [String: Any],
             let regsExt = regs["ext"] as? [String: Any],
             let gdpr = regsExt["gdpr"] as? Int else {
-                
-                XCTFail("parsing error")
-                return
-        }
-        
+
+                XCTFail("parsing error")
+                return
+        }
+
         //then
         XCTAssertEqual(1, gdpr)
     }
-    
+
     func testPostDataWithoutGDPR() throws {
-        
+
         //given
         let targeting = Targeting.shared
         targeting.subjectToGDPR = false
         defer {
             targeting.subjectToGDPR = false
         }
-        
+
         var gdpr: Int? = nil
 
         //when
         let jsonRequestBody = try getPostDataHelper(adUnit: adUnit).jsonRequestBody
-        
+
         if let regs = jsonRequestBody["regs"] as? [String: Any],
             let regsExt = regs["ext"] as? [String: Any],
             let extGdpr = regsExt["gdpr"] as? Int {
-            
+
             gdpr = extGdpr
         }
-        
+
         //then
         XCTAssertNil(gdpr)
     }
 
     func testPostDataWithCustomKeyword() throws {
-        
+
         //given
         adUnit.addUserKeyword(key: "key1", value: "value1")
 
@@ -350,104 +350,90 @@
         //then
         XCTAssertEqual("value1", keywords)
     }
-    
+
     func testPostDataWithoutTargetingKeys() throws {
         //given
         var keywords: String? = nil
-        
-        //when
-        let jsonRequestBody = try getPostDataHelper(adUnit: adUnit).jsonRequestBody
-        
+
+        //when
+        let jsonRequestBody = try getPostDataHelper(adUnit: adUnit).jsonRequestBody
+
         if let user = jsonRequestBody["user"] as? [String: Any],
             let userKeywords = user["keywords"] as? String {
-                
+
                 keywords = userKeywords
         }
-        
+
         //then
         XCTAssertNil(keywords)
     }
     
     func testPostDataWithGlobalUserKeyword() throws {
-        
+
         //given
         let targeting = Targeting.shared
         targeting.addUserKeyword("value10")
         
         //when
         let jsonRequestBody = try getPostDataHelper(adUnit: adUnit).jsonRequestBody
-        
+
         guard let user = jsonRequestBody["user"] as? [String: Any],
             let keywords = user["keywords"] as? String else {
                 
                 XCTFail("parsing error")
                 return
         }
-        
+
         //then
         XCTAssertEqual("value10", keywords)
     }
     
     func testPostDataWithGlobalContextKeyword() throws {
-        
+
         //given
         let targeting = Targeting.shared
         targeting.addContextKeyword("value10")
         
         //when
         let jsonRequestBody = try getPostDataHelper(adUnit: adUnit).jsonRequestBody
-        
+
         guard let user = jsonRequestBody["app"] as? [String: Any],
             let keywords = user["keywords"] as? String else {
                 
                 XCTFail("parsing error")
                 return
         }
-        
+
         //then
         XCTAssertEqual("value10", keywords)
 
     }
     
     func testPostDataWithAccessControlList() throws {
-        
+
         //given
         let targeting = Targeting.shared
         targeting.addBidderToAccessControlList(Prebid.bidderNameRubiconProject)
         
-<<<<<<< HEAD
-        //when
-        let jsonRequestBody = try getPostDataHelper(adUnit: adUnit).jsonRequestBody
-        
+        //when
+        let jsonRequestBody = try getPostDataHelper(adUnit: adUnit).jsonRequestBody
+
         guard let ext = jsonRequestBody["ext"] as? [String: Any],
             let prebid = ext["prebid"] as? [String: Any],
             let data = prebid["data"] as? [String: Any],
             let bidders = data["bidders"] as? [String] else {
-=======
-        do {
-            try RequestBuilder.shared.buildPrebidRequest(adUnit: adUnit) { (urlRequest) in
-                let jsonRequestBody = PBHTTPStubbingManager.jsonBodyOfURLRequest(asDictionary: urlRequest) as! [String: Any]
-                
-                guard let ext = jsonRequestBody["ext"] as? [String: Any], let prebid = ext["prebid"] as? [String: Any], let data = prebid["data"] as? [String: Any], let bidders = data["bidders"] as? [String] else {
-                    XCTFail("parcing fail")
-                    return
-                }
-                
-                XCTAssertNotNil(bidders.count == 1)
-                XCTAssertEqual(bidders[0], Prebid.bidderNameRubiconProject)
->>>>>>> 770d8623
                 
                 XCTFail("parsing fail")
                 return
         }
-        
+
         //then
         XCTAssertEqual(1, bidders.count)
-        XCTAssertEqual(bidders[0], .bidderNameRubiconProject)
+        XCTAssertEqual(bidders[0], Prebid.bidderNameRubiconProject)
     }
     
     func testPostDataWithGlobalUserData() throws {
-        
+
         //given
         let targeting = Targeting.shared
         targeting.addUserData(key: "key1", value: "value10")
@@ -456,7 +442,7 @@
         
         //when
         let jsonRequestBody = try getPostDataHelper(adUnit: adUnit).jsonRequestBody
-        
+
         guard let user = jsonRequestBody["user"] as? [String: Any],
             let ext = user["ext"] as? [String: Any],
             let data = ext["data"] as? [String: Any],
@@ -471,9 +457,9 @@
         XCTAssertEqual(Set(["value10"]), Set(key1Set1))
         XCTAssertEqual(Set(["value20", "value21"]), Set(key2Set1))
     }
-    
+
     func testPostDataWithGlobalContextData() throws {
-        
+
         //given
         let targeting = Targeting.shared
         targeting.addContextData(key: "key1", value: "value10")
@@ -482,7 +468,7 @@
         
         //when
         let jsonRequestBody = try getPostDataHelper(adUnit: adUnit).jsonRequestBody
-        
+
         guard let app = jsonRequestBody["app"] as? [String: Any],
             let ext = app["ext"] as? [String: Any],
             let data = ext["data"] as? [String: Any],
@@ -491,22 +477,22 @@
                 XCTFail("parsing fail")
                 return
         }
-        
+
         //then
         XCTAssertEqual(2, data.count)
         XCTAssertEqual(Set(["value10"]), Set(key1Set1))
         XCTAssertEqual(Set(["value20", "value21"]), Set(key2Set1))
-        
+
     }
     
     func testPostDataWithAdunitContextKeyword() throws {
-        
+
         //given
         adUnit.addContextKeyword("value10")
         
         //when
         let jsonRequestBody = try getPostDataHelper(adUnit: adUnit).jsonRequestBody
-        
+
         guard let impArray = jsonRequestBody["imp"] as? [Any],
             let impDic = impArray[0] as? [String: Any],
             let ext = impDic["ext"] as? [String: Any],
@@ -515,13 +501,13 @@
                 XCTFail("parsing fail")
                 return
         }
-        
+
         //then
         XCTAssertEqual("value10", keywords)
     }
     
     func testPostDataWithAdunitContextData() throws {
-        
+
         //given
         adUnit.addContextData(key: "key1", value: "value10")
         adUnit.addContextData(key: "key2", value: "value20")
@@ -529,7 +515,7 @@
         
         //when
         let jsonRequestBody = try getPostDataHelper(adUnit: adUnit).jsonRequestBody
-        
+
         guard let impArray = jsonRequestBody["imp"] as? [Any],
             let impDic = impArray[0] as? [String: Any],
             let ext = impDic["ext"] as? [String: Any],
@@ -540,28 +526,28 @@
                 XCTFail("parsing fail")
                 return
         }
-        
+
         //then
         XCTAssertEqual(2, data.count)
         XCTAssertEqual(Set(["value10"]), Set(key1Set1))
         XCTAssertEqual(Set(["value20", "value21"]), Set(key2Set1))
     }
-    
+
     func testPostDataWithStoredResponses() throws {
         //given
         Prebid.shared.storedAuctionResponse = "111122223333"
         Prebid.shared.addStoredBidResponse(bidder: "appnexus", responseId: "221144")
         Prebid.shared.addStoredBidResponse(bidder: "rubicon", responseId: "221155")
-        
+
         defer {
             Prebid.shared.storedAuctionResponse = ""
             Prebid.shared.clearStoredBidResponses()
         }
-        
+
         //when
         try RequestBuilder.shared.buildPrebidRequest(adUnit: adUnit) { (urlRequest) in
             let jsonRequestBody = PBHTTPStubbingManager.jsonBodyOfURLRequest(asDictionary: urlRequest) as! [String: Any]
-            
+
             guard let impArray = jsonRequestBody["imp"] as? [Any],
                 let impDic = impArray[0] as? [String: Any],
                 let ext = impDic["ext"] as? [String: Any],
@@ -569,14 +555,14 @@
                 let storedAuctionResponse = prebid["storedauctionresponse"] as? [String: String],
                 let storedAuctionResponseId = storedAuctionResponse["id"],
                 let storedBidResponses = prebid["storedbidresponse"] as? [Any] else {
-                    
+
                     XCTFail("parsing fail")
                     return
             }
-            
+
             //then
             XCTAssertEqual("111122223333", storedAuctionResponseId)
-            
+
             XCTAssertEqual(Set([["bidder":"appnexus", "id":"221144"], ["bidder":"rubicon", "id":"221155"]]), Set(storedBidResponses as! Array<Dictionary<String, String>>))
         }
     }
@@ -623,13 +609,13 @@
     }
     
     func testPostDataWithAdvancedInterstitial() throws {
-        
+
         //given
         let adUnit = InterstitialAdUnit(configId: Constants.configID1, minWidthPerc: 50, minHeightPerc: 70)
         
         //when
         let jsonRequestBody = try getPostDataHelper(adUnit: adUnit).jsonRequestBody
-        
+
         guard let device = jsonRequestBody["device"] as? [String: Any],
             let ext = device["ext"] as? [String: Any],
             let prebid = ext["prebid"] as? [String: Any],
@@ -640,133 +626,133 @@
                 XCTFail("parsing fail")
                 return
         }
-        
+
         guard let imp = jsonRequestBody["imp"] as? [Any],
             let imp0 = imp[0] as? [String: Any],
-            
+
             let instl = imp0["instl"] as? Int,
-            
+
             let banner = imp0["banner"] as? [String: Any],
             let formatArr = banner["format"] as? [Any],
             let format0 = formatArr[0] as? [String: Any],
             let w = format0["w"] as? Int,
             let h = format0["h"] as? Int else {
-                
+
                 XCTFail("parsing fail")
                 return
-                
-        }
-        
+
+        }
+
         //then
         XCTAssertEqual(1, instl)
-    
+
         XCTAssertEqual(50, minwidthperc)
         XCTAssertEqual(70, minheightperc)
-        
+
         XCTAssertNotNil(w)
         XCTAssertNotNil(h)
 
     }
-    
+
     func testPostDataWithoutAdvancedInterstitial() throws {
-        
+
         //given
         let adUnit = InterstitialAdUnit(configId: Constants.configID1)
         var interstitial: [String: Any]? = nil
-        
-        //when
-        let jsonRequestBody = try getPostDataHelper(adUnit: adUnit).jsonRequestBody
-        
+
+        //when
+        let jsonRequestBody = try getPostDataHelper(adUnit: adUnit).jsonRequestBody
+
         if let device = jsonRequestBody["device"] as? [String: Any],
             let ext = device["ext"] as? [String: Any],
             let prebid = ext["prebid"] as? [String: Any],
             let prebidInterstitial = prebid["interstitial"] as? [String: Any] {
-                
+
                 interstitial = prebidInterstitial
         }
-        
+
         guard let imp = jsonRequestBody["imp"] as? [Any],
             let imp0 = imp[0] as? [String: Any],
-            
+
             let instl = imp0["instl"] as? Int,
-            
+
             let banner = imp0["banner"] as? [String: Any],
             let formatArr = banner["format"] as? [Any],
             let format0 = formatArr[0] as? [String: Any],
             let w = format0["w"] as? Int,
             let h = format0["h"] as? Int else {
-                
+
                 XCTFail("parsing fail")
                 return
-                
-        }
-        
+
+        }
+
         //then
         XCTAssertEqual(1, instl)
-        
+
         XCTAssertNil(interstitial)
-        
+
         XCTAssertNotNil(w)
         XCTAssertNotNil(h)
     }
-    
+
     func testPostDataWithoutAdvancedBannerInterstitial() throws {
-        
+
         //given
         let adUnit = BannerAdUnit(configId: Constants.configID1, size: CGSize(width: 300, height: 250))
         var interstitial: [String: Any]? = nil
         var instl = 0
-        
-        //when
-        let jsonRequestBody = try getPostDataHelper(adUnit: adUnit).jsonRequestBody
-        
+
+        //when
+        let jsonRequestBody = try getPostDataHelper(adUnit: adUnit).jsonRequestBody
+
         if let device = jsonRequestBody["device"] as? [String: Any],
             let ext = device["ext"] as? [String: Any],
             let prebid = ext["prebid"] as? [String: Any],
             let prebidInterstitial = prebid["interstitial"] as? [String: Any] {
-            
+
             interstitial = prebidInterstitial
-            
-            
-        }
-        
+
+
+        }
+
         if let impArr = jsonRequestBody["imp"] as? [Any],
             let imp0 = impArr[0] as? [String: Any],
             let imp0instl = imp0["instl"] as? Int {
-            
+
             instl = imp0instl
         }
-        
+
         //then
         XCTAssert(interstitial == nil || interstitial!.count == 0)
         XCTAssertEqual(0, instl)
     }
 
     func testYearOfBirth() throws {
-        
+
         let targeting = Targeting.shared
         try targeting.setYearOfBirth(yob: 1990)
         defer {
             targeting.clearYearOfBirth()
         }
-        
-        //when
-        let jsonRequestBody = try getPostDataHelper(adUnit: adUnit).jsonRequestBody
-        
+
+        //when
+        let jsonRequestBody = try getPostDataHelper(adUnit: adUnit).jsonRequestBody
+
         guard let user = jsonRequestBody["user"] as? [String: Any],
             let yob = user["yob"] as? Int else {
-                
-                XCTFail("parsing error")
-                return
-        }
-        
+
+                XCTFail("parsing error")
+                return
+        }
+
         //then
         XCTAssertEqual(1990, yob)
-        
-    }
-    
+
+    }
+
     func testYearOfBirthWrong() throws {
-        
+
         //given
         let targeting = Targeting.shared
         XCTAssertThrowsError(try targeting.setYearOfBirth(yob: 1855))
@@ -775,24 +761,24 @@
         }
         let value = Targeting.shared.yearOfBirth
         XCTAssertFalse(value == 1855)
-        
+
         var yob: Int? = nil
-        
-        //when
-        let jsonRequestBody = try getPostDataHelper(adUnit: adUnit).jsonRequestBody
-        
+
+        //when
+        let jsonRequestBody = try getPostDataHelper(adUnit: adUnit).jsonRequestBody
+
         if let user = jsonRequestBody["user"] as? [String: Any],
             let userYob = user["yob"] as? Int {
-                
+
                 yob = userYob
         }
-        
+
         //then
         XCTAssertNil(yob)
     }
 
     func testYearOfBirthNegative() throws {
-        
+
         //given
         let targeting = Targeting.shared
         XCTAssertThrowsError(try targeting.setYearOfBirth(yob: -1))
@@ -801,61 +787,61 @@
         }
         let value = Targeting.shared.yearOfBirth
         XCTAssertFalse(value == -1)
-        
+
         var yob: Int? = nil
-        
-        //when
-        let jsonRequestBody = try getPostDataHelper(adUnit: adUnit).jsonRequestBody
-        
+
+        //when
+        let jsonRequestBody = try getPostDataHelper(adUnit: adUnit).jsonRequestBody
+
         if let user = jsonRequestBody["user"] as? [String: Any],
             let userYob = user["yob"] as? Int {
-            
+
             yob = userYob
         }
-        
+
         //then
         XCTAssertNil(yob)
 
     }
     
     func testOpenRTBAppObjectWithoutData() throws {
-        
+
         //given
         Targeting.shared.storeURL = ""
         Targeting.shared.domain = nil
         
         //when
         let jsonRequestBody = try getPostDataHelper(adUnit: adUnit).jsonRequestBody
-        
+
         guard let app = jsonRequestBody["app"] as? [String: Any] else {
             XCTFail("parsing error")
             return
         }
-        
+
         //then
         XCTAssertNil(app["storeurl"])
         XCTAssertNil(app["domain"])
-        
-    }
-    
+
+    }
+
     private func getPostDataHelper(adUnit: AdUnit) throws -> (urlRequest: URLRequest, jsonRequestBody: [AnyHashable: Any]) {
         var resultUrlRequest: URLRequest? = nil
         var resultJsonRequestBody: [AnyHashable: Any]? = nil
-        
+
         let exception = expectation(description: "\(#function)")
-        
+
         try RequestBuilder.shared.buildPrebidRequest(adUnit: adUnit) { (urlRequest) in
             resultUrlRequest = urlRequest
             let jsonRequestBody = PBHTTPStubbingManager.jsonBodyOfURLRequest(asDictionary: urlRequest) as! [String: Any]
-            
+
             resultJsonRequestBody = jsonRequestBody
             exception.fulfill()
         }
-        
+
         waitForExpectations(timeout: 5, handler: nil)
-        
+
         return (resultUrlRequest!, resultJsonRequestBody!)
-        
+
     }
 
     func validationResponse(jsonRequestBody: [String: Any]) {
@@ -902,7 +888,7 @@
             XCTAssertEqual(NSNumber(value: lmtAd).intValue, device["lmt"] as! Int)
             XCTAssertEqual(UIScreen.main.scale, device["pxratio"] as! CGFloat)
         }
-        
+
         if let ext = jsonRequestBody["ext"] as? [String: Any] {
             XCTAssertNotNil(ext["prebid"])
             if let prebid = ext["prebid"] as? [String: Any] {
