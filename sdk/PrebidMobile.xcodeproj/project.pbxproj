// !$*UTF8*$!
{
	archiveVersion = 1;
	classes = {
	};
	objectVersion = 46;
	objects = {

/* Begin PBXBuildFile section */
<<<<<<< HEAD
		B40B92AF1FCCC5E300A676A8 /* PBHost.h in Headers */ = {isa = PBXBuildFile; fileRef = B40B92AD1FCCC5E300A676A8 /* PBHost.h */; settings = {ATTRIBUTES = (Public, ); }; };
=======
		C210FE321FBDF0440010B588 /* PrebidURLProtocol.h in Headers */ = {isa = PBXBuildFile; fileRef = C210FE301FBDF0440010B588 /* PrebidURLProtocol.h */; };
		C210FE331FBDF0440010B588 /* PrebidURLProtocol.m in Sources */ = {isa = PBXBuildFile; fileRef = C210FE311FBDF0440010B588 /* PrebidURLProtocol.m */; };
		C210FE381FC3375D0010B588 /* EGOCache.h in Headers */ = {isa = PBXBuildFile; fileRef = C210FE361FC3375D0010B588 /* EGOCache.h */; };
		C210FE391FC3375D0010B588 /* EGOCache.m in Sources */ = {isa = PBXBuildFile; fileRef = C210FE371FC3375D0010B588 /* EGOCache.m */; };
>>>>>>> 064fcdac
		C22E7CE61EE70E19007B31F4 /* NSTimer+Extension.m in Sources */ = {isa = PBXBuildFile; fileRef = C2B16E501EE1BEC4006304C0 /* NSTimer+Extension.m */; };
		C23386D21EE5DBFB002FD404 /* PrebidMobile.h in Headers */ = {isa = PBXBuildFile; fileRef = C23386D01EE5DBFB002FD404 /* PrebidMobile.h */; settings = {ATTRIBUTES = (Public, ); }; };
		C23386D31EE5DBFB002FD404 /* PrebidMobile.m in Sources */ = {isa = PBXBuildFile; fileRef = C23386D11EE5DBFB002FD404 /* PrebidMobile.m */; };
		C23386D61EE5DC95002FD404 /* PBAdUnit.h in Headers */ = {isa = PBXBuildFile; fileRef = C23386D41EE5DC95002FD404 /* PBAdUnit.h */; settings = {ATTRIBUTES = (Public, ); }; };
		C23386D71EE5DC95002FD404 /* PBAdUnit.m in Sources */ = {isa = PBXBuildFile; fileRef = C23386D51EE5DC95002FD404 /* PBAdUnit.m */; };
		C23386DA1EE5DCDB002FD404 /* PBServerAdapter.h in Headers */ = {isa = PBXBuildFile; fileRef = C23386D81EE5DCDB002FD404 /* PBServerAdapter.h */; settings = {ATTRIBUTES = (Public, ); }; };
		C23386DB1EE5DCDB002FD404 /* PBServerAdapter.m in Sources */ = {isa = PBXBuildFile; fileRef = C23386D91EE5DCDB002FD404 /* PBServerAdapter.m */; };
		C23FCCEA1EE5E3F500CFFEF0 /* PBLogging.h in Headers */ = {isa = PBXBuildFile; fileRef = C23FCCE81EE5E3F500CFFEF0 /* PBLogging.h */; settings = {ATTRIBUTES = (Public, ); }; };
		C23FCCEB1EE5E3F500CFFEF0 /* PBLogging.m in Sources */ = {isa = PBXBuildFile; fileRef = C23FCCE91EE5E3F500CFFEF0 /* PBLogging.m */; };
		C23FCCEE1EE5E41E00CFFEF0 /* PBLogManager.h in Headers */ = {isa = PBXBuildFile; fileRef = C23FCCEC1EE5E41E00CFFEF0 /* PBLogManager.h */; settings = {ATTRIBUTES = (Public, ); }; };
		C23FCCEF1EE5E41E00CFFEF0 /* PBLogManager.m in Sources */ = {isa = PBXBuildFile; fileRef = C23FCCED1EE5E41E00CFFEF0 /* PBLogManager.m */; };
		C24B78C41EE7467E0045B454 /* NSObject+Prebid.h in Headers */ = {isa = PBXBuildFile; fileRef = C24B78C21EE7467E0045B454 /* NSObject+Prebid.h */; };
		C24B78C51EE7467E0045B454 /* NSObject+Prebid.m in Sources */ = {isa = PBXBuildFile; fileRef = C24B78C31EE7467E0045B454 /* NSObject+Prebid.m */; };
		C281E1811EE5EAF700F2F4A9 /* PrebidMobile.framework in Frameworks */ = {isa = PBXBuildFile; fileRef = C2B16E1B1EE1BE69006304C0 /* PrebidMobile.framework */; };
		C281E1991EE5F2AD00F2F4A9 /* PBAdUnitTests.m in Sources */ = {isa = PBXBuildFile; fileRef = C281E1941EE5F2AD00F2F4A9 /* PBAdUnitTests.m */; };
		C281E19A1EE5F2AD00F2F4A9 /* PBBidManagerTests.m in Sources */ = {isa = PBXBuildFile; fileRef = C281E1951EE5F2AD00F2F4A9 /* PBBidManagerTests.m */; };
		C281E19B1EE5F2AD00F2F4A9 /* PBBidResponseTests.m in Sources */ = {isa = PBXBuildFile; fileRef = C281E1961EE5F2AD00F2F4A9 /* PBBidResponseTests.m */; };
		C281E19D1EE5F2AD00F2F4A9 /* PBTargetingParamsTests.m in Sources */ = {isa = PBXBuildFile; fileRef = C281E1981EE5F2AD00F2F4A9 /* PBTargetingParamsTests.m */; };
		C281E1A91EE5F2DA00F2F4A9 /* pbs_request.json in Resources */ = {isa = PBXBuildFile; fileRef = C281E19F1EE5F2DA00F2F4A9 /* pbs_request.json */; };
		C281E1AA1EE5F2DA00F2F4A9 /* pbs_response.json in Resources */ = {isa = PBXBuildFile; fileRef = C281E1A01EE5F2DA00F2F4A9 /* pbs_response.json */; };
		C281E1AB1EE5F2DA00F2F4A9 /* PCKeywordsManagerPriceIntervals.txt in Resources */ = {isa = PBXBuildFile; fileRef = C281E1A11EE5F2DA00F2F4A9 /* PCKeywordsManagerPriceIntervals.txt */; };
		C281E1AC1EE5F2DA00F2F4A9 /* ANHTTPStubbingManager.m in Sources */ = {isa = PBXBuildFile; fileRef = C281E1A41EE5F2DA00F2F4A9 /* ANHTTPStubbingManager.m */; };
		C281E1AD1EE5F2DA00F2F4A9 /* ANHTTPStubURLProtocol.m in Sources */ = {isa = PBXBuildFile; fileRef = C281E1A61EE5F2DA00F2F4A9 /* ANHTTPStubURLProtocol.m */; };
		C281E1AE1EE5F2DA00F2F4A9 /* ANURLConnectionStub.m in Sources */ = {isa = PBXBuildFile; fileRef = C281E1A81EE5F2DA00F2F4A9 /* ANURLConnectionStub.m */; };
		C281E1B21EE5F2E500F2F4A9 /* PBMockServerAdapter.m in Sources */ = {isa = PBXBuildFile; fileRef = C281E1B11EE5F2E500F2F4A9 /* PBMockServerAdapter.m */; };
		C29238D91F3E38D100217075 /* PBServerAdapterTests.m in Sources */ = {isa = PBXBuildFile; fileRef = C29238D81F3E38D100217075 /* PBServerAdapterTests.m */; };
		C2B16E341EE1BEA6006304C0 /* PBBannerAdUnit.h in Headers */ = {isa = PBXBuildFile; fileRef = C2B16E261EE1BEA6006304C0 /* PBBannerAdUnit.h */; settings = {ATTRIBUTES = (Public, ); }; };
		C2B16E351EE1BEA6006304C0 /* PBBannerAdUnit.m in Sources */ = {isa = PBXBuildFile; fileRef = C2B16E271EE1BEA6006304C0 /* PBBannerAdUnit.m */; };
		C2B16E361EE1BEA6006304C0 /* PBBidManager.h in Headers */ = {isa = PBXBuildFile; fileRef = C2B16E281EE1BEA6006304C0 /* PBBidManager.h */; settings = {ATTRIBUTES = (Public, ); }; };
		C2B16E371EE1BEA6006304C0 /* PBBidManager.m in Sources */ = {isa = PBXBuildFile; fileRef = C2B16E291EE1BEA6006304C0 /* PBBidManager.m */; };
		C2B16E381EE1BEA6006304C0 /* PBBidResponseDelegate.h in Headers */ = {isa = PBXBuildFile; fileRef = C2B16E2A1EE1BEA6006304C0 /* PBBidResponseDelegate.h */; settings = {ATTRIBUTES = (Public, ); }; };
		C2B16E391EE1BEA6006304C0 /* PBException.h in Headers */ = {isa = PBXBuildFile; fileRef = C2B16E2B1EE1BEA6006304C0 /* PBException.h */; settings = {ATTRIBUTES = (Public, ); }; };
		C2B16E3A1EE1BEA6006304C0 /* PBException.m in Sources */ = {isa = PBXBuildFile; fileRef = C2B16E2C1EE1BEA6006304C0 /* PBException.m */; };
		C2B16E3B1EE1BEA6006304C0 /* PBInterstitialAdUnit.h in Headers */ = {isa = PBXBuildFile; fileRef = C2B16E2D1EE1BEA6006304C0 /* PBInterstitialAdUnit.h */; settings = {ATTRIBUTES = (Public, ); }; };
		C2B16E3C1EE1BEA6006304C0 /* PBInterstitialAdUnit.m in Sources */ = {isa = PBXBuildFile; fileRef = C2B16E2E1EE1BEA6006304C0 /* PBInterstitialAdUnit.m */; };
		C2B16E3D1EE1BEA6006304C0 /* PBKeywordsManager.h in Headers */ = {isa = PBXBuildFile; fileRef = C2B16E2F1EE1BEA6006304C0 /* PBKeywordsManager.h */; settings = {ATTRIBUTES = (Public, ); }; };
		C2B16E3E1EE1BEA6006304C0 /* PBKeywordsManager.m in Sources */ = {isa = PBXBuildFile; fileRef = C2B16E301EE1BEA6006304C0 /* PBKeywordsManager.m */; };
		C2B16E3F1EE1BEA6006304C0 /* PBTargetingParams.h in Headers */ = {isa = PBXBuildFile; fileRef = C2B16E311EE1BEA6006304C0 /* PBTargetingParams.h */; settings = {ATTRIBUTES = (Public, ); }; };
		C2B16E401EE1BEA6006304C0 /* PBTargetingParams.m in Sources */ = {isa = PBXBuildFile; fileRef = C2B16E321EE1BEA6006304C0 /* PBTargetingParams.m */; };
		C2B16E481EE1BEB6006304C0 /* PBBidResponse.h in Headers */ = {isa = PBXBuildFile; fileRef = C2B16E441EE1BEB6006304C0 /* PBBidResponse.h */; settings = {ATTRIBUTES = (Public, ); }; };
		C2B16E491EE1BEB6006304C0 /* PBBidResponse.m in Sources */ = {isa = PBXBuildFile; fileRef = C2B16E451EE1BEB6006304C0 /* PBBidResponse.m */; };
		C2B16E561EE1BEC4006304C0 /* NSDictionary+Extension.m in Sources */ = {isa = PBXBuildFile; fileRef = C2B16E4C1EE1BEC4006304C0 /* NSDictionary+Extension.m */; };
		C2B16E581EE1BEC4006304C0 /* NSString+Extension.m in Sources */ = {isa = PBXBuildFile; fileRef = C2B16E4E1EE1BEC4006304C0 /* NSString+Extension.m */; };
		C2B16E981EE1BF1A006304C0 /* PBServerFetcher.h in Headers */ = {isa = PBXBuildFile; fileRef = C2B16E8C1EE1BF1A006304C0 /* PBServerFetcher.h */; };
		C2B16E991EE1BF1A006304C0 /* PBServerFetcher.m in Sources */ = {isa = PBXBuildFile; fileRef = C2B16E8D1EE1BF1A006304C0 /* PBServerFetcher.m */; };
		C2B16E9B1EE1BF1A006304C0 /* PBServerGlobal.h in Headers */ = {isa = PBXBuildFile; fileRef = C2B16E8F1EE1BF1A006304C0 /* PBServerGlobal.h */; };
		C2B16E9C1EE1BF1A006304C0 /* PBServerGlobal.m in Sources */ = {isa = PBXBuildFile; fileRef = C2B16E901EE1BF1A006304C0 /* PBServerGlobal.m */; };
		C2B16E9D1EE1BF1A006304C0 /* PBServerLocation.h in Headers */ = {isa = PBXBuildFile; fileRef = C2B16E911EE1BF1A006304C0 /* PBServerLocation.h */; };
		C2B16E9E1EE1BF1A006304C0 /* PBServerLocation.m in Sources */ = {isa = PBXBuildFile; fileRef = C2B16E921EE1BF1A006304C0 /* PBServerLocation.m */; };
		C2B16E9F1EE1BF1A006304C0 /* PBServerReachability.h in Headers */ = {isa = PBXBuildFile; fileRef = C2B16E931EE1BF1A006304C0 /* PBServerReachability.h */; };
		C2B16EA01EE1BF1A006304C0 /* PBServerReachability.m in Sources */ = {isa = PBXBuildFile; fileRef = C2B16E941EE1BF1A006304C0 /* PBServerReachability.m */; };
		C2B174711EE1E3AC006304C0 /* CoreGraphics.framework in Frameworks */ = {isa = PBXBuildFile; fileRef = C2B1746D1EE1E3AC006304C0 /* CoreGraphics.framework */; };
		C2B174721EE1E3AC006304C0 /* CoreLocation.framework in Frameworks */ = {isa = PBXBuildFile; fileRef = C2B1746E1EE1E3AC006304C0 /* CoreLocation.framework */; };
		C2B174731EE1E3AC006304C0 /* CoreMedia.framework in Frameworks */ = {isa = PBXBuildFile; fileRef = C2B1746F1EE1E3AC006304C0 /* CoreMedia.framework */; };
		C2B174741EE1E3AC006304C0 /* CoreTelephony.framework in Frameworks */ = {isa = PBXBuildFile; fileRef = C2B174701EE1E3AC006304C0 /* CoreTelephony.framework */; };
		C2B174761EE1E3B6006304C0 /* Foundation.framework in Frameworks */ = {isa = PBXBuildFile; fileRef = C2B174751EE1E3B6006304C0 /* Foundation.framework */; };
		C2B174781EE1E3BC006304C0 /* MediaPlayer.framework in Frameworks */ = {isa = PBXBuildFile; fileRef = C2B174771EE1E3BC006304C0 /* MediaPlayer.framework */; };
		C2B1747A1EE1E3C3006304C0 /* UIKit.framework in Frameworks */ = {isa = PBXBuildFile; fileRef = C2B174791EE1E3C3006304C0 /* UIKit.framework */; };
		C2B1747C1EE1E3C9006304C0 /* SystemConfiguration.framework in Frameworks */ = {isa = PBXBuildFile; fileRef = C2B1747B1EE1E3C9006304C0 /* SystemConfiguration.framework */; };
		C2B1747E1EE1E3CE006304C0 /* QuartzCore.framework in Frameworks */ = {isa = PBXBuildFile; fileRef = C2B1747D1EE1E3CE006304C0 /* QuartzCore.framework */; };
/* End PBXBuildFile section */

/* Begin PBXContainerItemProxy section */
		C281E1821EE5EAF700F2F4A9 /* PBXContainerItemProxy */ = {
			isa = PBXContainerItemProxy;
			containerPortal = C2B16E121EE1BE69006304C0 /* Project object */;
			proxyType = 1;
			remoteGlobalIDString = C2B16E1A1EE1BE69006304C0;
			remoteInfo = PrebidMobile;
		};
/* End PBXContainerItemProxy section */

/* Begin PBXFileReference section */
<<<<<<< HEAD
		B40B92AD1FCCC5E300A676A8 /* PBHost.h */ = {isa = PBXFileReference; lastKnownFileType = sourcecode.c.h; path = PBHost.h; sourceTree = "<group>"; };
=======
		C210FE301FBDF0440010B588 /* PrebidURLProtocol.h */ = {isa = PBXFileReference; lastKnownFileType = sourcecode.c.h; path = PrebidURLProtocol.h; sourceTree = "<group>"; };
		C210FE311FBDF0440010B588 /* PrebidURLProtocol.m */ = {isa = PBXFileReference; lastKnownFileType = sourcecode.c.objc; path = PrebidURLProtocol.m; sourceTree = "<group>"; };
		C210FE361FC3375D0010B588 /* EGOCache.h */ = {isa = PBXFileReference; lastKnownFileType = sourcecode.c.h; path = EGOCache.h; sourceTree = "<group>"; };
		C210FE371FC3375D0010B588 /* EGOCache.m */ = {isa = PBXFileReference; lastKnownFileType = sourcecode.c.objc; path = EGOCache.m; sourceTree = "<group>"; };
>>>>>>> 064fcdac
		C23386D01EE5DBFB002FD404 /* PrebidMobile.h */ = {isa = PBXFileReference; fileEncoding = 4; lastKnownFileType = sourcecode.c.h; path = PrebidMobile.h; sourceTree = "<group>"; };
		C23386D11EE5DBFB002FD404 /* PrebidMobile.m */ = {isa = PBXFileReference; fileEncoding = 4; lastKnownFileType = sourcecode.c.objc; path = PrebidMobile.m; sourceTree = "<group>"; };
		C23386D41EE5DC95002FD404 /* PBAdUnit.h */ = {isa = PBXFileReference; fileEncoding = 4; lastKnownFileType = sourcecode.c.h; path = PBAdUnit.h; sourceTree = "<group>"; };
		C23386D51EE5DC95002FD404 /* PBAdUnit.m */ = {isa = PBXFileReference; fileEncoding = 4; lastKnownFileType = sourcecode.c.objc; path = PBAdUnit.m; sourceTree = "<group>"; };
		C23386D81EE5DCDB002FD404 /* PBServerAdapter.h */ = {isa = PBXFileReference; fileEncoding = 4; lastKnownFileType = sourcecode.c.h; path = PBServerAdapter.h; sourceTree = "<group>"; };
		C23386D91EE5DCDB002FD404 /* PBServerAdapter.m */ = {isa = PBXFileReference; fileEncoding = 4; lastKnownFileType = sourcecode.c.objc; path = PBServerAdapter.m; sourceTree = "<group>"; };
		C23FCCE81EE5E3F500CFFEF0 /* PBLogging.h */ = {isa = PBXFileReference; fileEncoding = 4; lastKnownFileType = sourcecode.c.h; path = PBLogging.h; sourceTree = "<group>"; };
		C23FCCE91EE5E3F500CFFEF0 /* PBLogging.m */ = {isa = PBXFileReference; fileEncoding = 4; lastKnownFileType = sourcecode.c.objc; path = PBLogging.m; sourceTree = "<group>"; };
		C23FCCEC1EE5E41E00CFFEF0 /* PBLogManager.h */ = {isa = PBXFileReference; fileEncoding = 4; lastKnownFileType = sourcecode.c.h; path = PBLogManager.h; sourceTree = "<group>"; };
		C23FCCED1EE5E41E00CFFEF0 /* PBLogManager.m */ = {isa = PBXFileReference; fileEncoding = 4; lastKnownFileType = sourcecode.c.objc; path = PBLogManager.m; sourceTree = "<group>"; };
		C23FCD501EE5EA6D00CFFEF0 /* XCTest.framework */ = {isa = PBXFileReference; lastKnownFileType = wrapper.framework; name = XCTest.framework; path = Platforms/iPhoneOS.platform/Developer/Library/Frameworks/XCTest.framework; sourceTree = DEVELOPER_DIR; };
		C24B78C21EE7467E0045B454 /* NSObject+Prebid.h */ = {isa = PBXFileReference; fileEncoding = 4; lastKnownFileType = sourcecode.c.h; path = "NSObject+Prebid.h"; sourceTree = "<group>"; };
		C24B78C31EE7467E0045B454 /* NSObject+Prebid.m */ = {isa = PBXFileReference; fileEncoding = 4; lastKnownFileType = sourcecode.c.objc; path = "NSObject+Prebid.m"; sourceTree = "<group>"; };
		C281E17C1EE5EAF700F2F4A9 /* PrebidMobileTests.xctest */ = {isa = PBXFileReference; explicitFileType = wrapper.cfbundle; includeInIndex = 0; path = PrebidMobileTests.xctest; sourceTree = BUILT_PRODUCTS_DIR; };
		C281E1941EE5F2AD00F2F4A9 /* PBAdUnitTests.m */ = {isa = PBXFileReference; fileEncoding = 4; lastKnownFileType = sourcecode.c.objc; path = PBAdUnitTests.m; sourceTree = "<group>"; };
		C281E1951EE5F2AD00F2F4A9 /* PBBidManagerTests.m */ = {isa = PBXFileReference; fileEncoding = 4; lastKnownFileType = sourcecode.c.objc; path = PBBidManagerTests.m; sourceTree = "<group>"; };
		C281E1961EE5F2AD00F2F4A9 /* PBBidResponseTests.m */ = {isa = PBXFileReference; fileEncoding = 4; lastKnownFileType = sourcecode.c.objc; path = PBBidResponseTests.m; sourceTree = "<group>"; };
		C281E1981EE5F2AD00F2F4A9 /* PBTargetingParamsTests.m */ = {isa = PBXFileReference; fileEncoding = 4; lastKnownFileType = sourcecode.c.objc; path = PBTargetingParamsTests.m; sourceTree = "<group>"; };
		C281E19F1EE5F2DA00F2F4A9 /* pbs_request.json */ = {isa = PBXFileReference; fileEncoding = 4; lastKnownFileType = text.json; path = pbs_request.json; sourceTree = "<group>"; };
		C281E1A01EE5F2DA00F2F4A9 /* pbs_response.json */ = {isa = PBXFileReference; fileEncoding = 4; lastKnownFileType = text.json; path = pbs_response.json; sourceTree = "<group>"; };
		C281E1A11EE5F2DA00F2F4A9 /* PCKeywordsManagerPriceIntervals.txt */ = {isa = PBXFileReference; fileEncoding = 4; lastKnownFileType = text; path = PCKeywordsManagerPriceIntervals.txt; sourceTree = "<group>"; };
		C281E1A31EE5F2DA00F2F4A9 /* ANHTTPStubbingManager.h */ = {isa = PBXFileReference; fileEncoding = 4; lastKnownFileType = sourcecode.c.h; path = ANHTTPStubbingManager.h; sourceTree = "<group>"; };
		C281E1A41EE5F2DA00F2F4A9 /* ANHTTPStubbingManager.m */ = {isa = PBXFileReference; fileEncoding = 4; lastKnownFileType = sourcecode.c.objc; path = ANHTTPStubbingManager.m; sourceTree = "<group>"; };
		C281E1A51EE5F2DA00F2F4A9 /* ANHTTPStubURLProtocol.h */ = {isa = PBXFileReference; fileEncoding = 4; lastKnownFileType = sourcecode.c.h; path = ANHTTPStubURLProtocol.h; sourceTree = "<group>"; };
		C281E1A61EE5F2DA00F2F4A9 /* ANHTTPStubURLProtocol.m */ = {isa = PBXFileReference; fileEncoding = 4; lastKnownFileType = sourcecode.c.objc; path = ANHTTPStubURLProtocol.m; sourceTree = "<group>"; };
		C281E1A71EE5F2DA00F2F4A9 /* ANURLConnectionStub.h */ = {isa = PBXFileReference; fileEncoding = 4; lastKnownFileType = sourcecode.c.h; path = ANURLConnectionStub.h; sourceTree = "<group>"; };
		C281E1A81EE5F2DA00F2F4A9 /* ANURLConnectionStub.m */ = {isa = PBXFileReference; fileEncoding = 4; lastKnownFileType = sourcecode.c.objc; path = ANURLConnectionStub.m; sourceTree = "<group>"; };
		C281E1B01EE5F2E500F2F4A9 /* PBMockServerAdapter.h */ = {isa = PBXFileReference; fileEncoding = 4; lastKnownFileType = sourcecode.c.h; path = PBMockServerAdapter.h; sourceTree = "<group>"; };
		C281E1B11EE5F2E500F2F4A9 /* PBMockServerAdapter.m */ = {isa = PBXFileReference; fileEncoding = 4; lastKnownFileType = sourcecode.c.objc; path = PBMockServerAdapter.m; sourceTree = "<group>"; };
		C29238D81F3E38D100217075 /* PBServerAdapterTests.m */ = {isa = PBXFileReference; fileEncoding = 4; lastKnownFileType = sourcecode.c.objc; path = PBServerAdapterTests.m; sourceTree = "<group>"; };
		C2B16E1B1EE1BE69006304C0 /* PrebidMobile.framework */ = {isa = PBXFileReference; explicitFileType = wrapper.framework; includeInIndex = 0; path = PrebidMobile.framework; sourceTree = BUILT_PRODUCTS_DIR; };
		C2B16E1F1EE1BE69006304C0 /* Info.plist */ = {isa = PBXFileReference; lastKnownFileType = text.plist.xml; path = Info.plist; sourceTree = "<group>"; };
		C2B16E261EE1BEA6006304C0 /* PBBannerAdUnit.h */ = {isa = PBXFileReference; fileEncoding = 4; lastKnownFileType = sourcecode.c.h; path = PBBannerAdUnit.h; sourceTree = "<group>"; };
		C2B16E271EE1BEA6006304C0 /* PBBannerAdUnit.m */ = {isa = PBXFileReference; fileEncoding = 4; lastKnownFileType = sourcecode.c.objc; path = PBBannerAdUnit.m; sourceTree = "<group>"; };
		C2B16E281EE1BEA6006304C0 /* PBBidManager.h */ = {isa = PBXFileReference; fileEncoding = 4; lastKnownFileType = sourcecode.c.h; path = PBBidManager.h; sourceTree = "<group>"; };
		C2B16E291EE1BEA6006304C0 /* PBBidManager.m */ = {isa = PBXFileReference; fileEncoding = 4; lastKnownFileType = sourcecode.c.objc; path = PBBidManager.m; sourceTree = "<group>"; };
		C2B16E2A1EE1BEA6006304C0 /* PBBidResponseDelegate.h */ = {isa = PBXFileReference; fileEncoding = 4; lastKnownFileType = sourcecode.c.h; path = PBBidResponseDelegate.h; sourceTree = "<group>"; };
		C2B16E2B1EE1BEA6006304C0 /* PBException.h */ = {isa = PBXFileReference; fileEncoding = 4; lastKnownFileType = sourcecode.c.h; path = PBException.h; sourceTree = "<group>"; };
		C2B16E2C1EE1BEA6006304C0 /* PBException.m */ = {isa = PBXFileReference; fileEncoding = 4; lastKnownFileType = sourcecode.c.objc; path = PBException.m; sourceTree = "<group>"; };
		C2B16E2D1EE1BEA6006304C0 /* PBInterstitialAdUnit.h */ = {isa = PBXFileReference; fileEncoding = 4; lastKnownFileType = sourcecode.c.h; path = PBInterstitialAdUnit.h; sourceTree = "<group>"; };
		C2B16E2E1EE1BEA6006304C0 /* PBInterstitialAdUnit.m */ = {isa = PBXFileReference; fileEncoding = 4; lastKnownFileType = sourcecode.c.objc; path = PBInterstitialAdUnit.m; sourceTree = "<group>"; };
		C2B16E2F1EE1BEA6006304C0 /* PBKeywordsManager.h */ = {isa = PBXFileReference; fileEncoding = 4; lastKnownFileType = sourcecode.c.h; path = PBKeywordsManager.h; sourceTree = "<group>"; };
		C2B16E301EE1BEA6006304C0 /* PBKeywordsManager.m */ = {isa = PBXFileReference; fileEncoding = 4; lastKnownFileType = sourcecode.c.objc; path = PBKeywordsManager.m; sourceTree = "<group>"; };
		C2B16E311EE1BEA6006304C0 /* PBTargetingParams.h */ = {isa = PBXFileReference; fileEncoding = 4; lastKnownFileType = sourcecode.c.h; path = PBTargetingParams.h; sourceTree = "<group>"; };
		C2B16E321EE1BEA6006304C0 /* PBTargetingParams.m */ = {isa = PBXFileReference; fileEncoding = 4; lastKnownFileType = sourcecode.c.objc; path = PBTargetingParams.m; sourceTree = "<group>"; };
		C2B16E441EE1BEB6006304C0 /* PBBidResponse.h */ = {isa = PBXFileReference; fileEncoding = 4; lastKnownFileType = sourcecode.c.h; path = PBBidResponse.h; sourceTree = "<group>"; };
		C2B16E451EE1BEB6006304C0 /* PBBidResponse.m */ = {isa = PBXFileReference; fileEncoding = 4; lastKnownFileType = sourcecode.c.objc; path = PBBidResponse.m; sourceTree = "<group>"; };
		C2B16E4B1EE1BEC4006304C0 /* NSDictionary+Extension.h */ = {isa = PBXFileReference; fileEncoding = 4; lastKnownFileType = sourcecode.c.h; path = "NSDictionary+Extension.h"; sourceTree = "<group>"; };
		C2B16E4C1EE1BEC4006304C0 /* NSDictionary+Extension.m */ = {isa = PBXFileReference; fileEncoding = 4; lastKnownFileType = sourcecode.c.objc; path = "NSDictionary+Extension.m"; sourceTree = "<group>"; };
		C2B16E4D1EE1BEC4006304C0 /* NSString+Extension.h */ = {isa = PBXFileReference; fileEncoding = 4; lastKnownFileType = sourcecode.c.h; path = "NSString+Extension.h"; sourceTree = "<group>"; };
		C2B16E4E1EE1BEC4006304C0 /* NSString+Extension.m */ = {isa = PBXFileReference; fileEncoding = 4; lastKnownFileType = sourcecode.c.objc; path = "NSString+Extension.m"; sourceTree = "<group>"; };
		C2B16E4F1EE1BEC4006304C0 /* NSTimer+Extension.h */ = {isa = PBXFileReference; fileEncoding = 4; lastKnownFileType = sourcecode.c.h; path = "NSTimer+Extension.h"; sourceTree = "<group>"; };
		C2B16E501EE1BEC4006304C0 /* NSTimer+Extension.m */ = {isa = PBXFileReference; fileEncoding = 4; lastKnownFileType = sourcecode.c.objc; path = "NSTimer+Extension.m"; sourceTree = "<group>"; };
		C2B16E8C1EE1BF1A006304C0 /* PBServerFetcher.h */ = {isa = PBXFileReference; fileEncoding = 4; lastKnownFileType = sourcecode.c.h; path = PBServerFetcher.h; sourceTree = "<group>"; };
		C2B16E8D1EE1BF1A006304C0 /* PBServerFetcher.m */ = {isa = PBXFileReference; fileEncoding = 4; lastKnownFileType = sourcecode.c.objc; path = PBServerFetcher.m; sourceTree = "<group>"; };
		C2B16E8F1EE1BF1A006304C0 /* PBServerGlobal.h */ = {isa = PBXFileReference; fileEncoding = 4; lastKnownFileType = sourcecode.c.h; path = PBServerGlobal.h; sourceTree = "<group>"; };
		C2B16E901EE1BF1A006304C0 /* PBServerGlobal.m */ = {isa = PBXFileReference; fileEncoding = 4; lastKnownFileType = sourcecode.c.objc; path = PBServerGlobal.m; sourceTree = "<group>"; };
		C2B16E911EE1BF1A006304C0 /* PBServerLocation.h */ = {isa = PBXFileReference; fileEncoding = 4; lastKnownFileType = sourcecode.c.h; path = PBServerLocation.h; sourceTree = "<group>"; };
		C2B16E921EE1BF1A006304C0 /* PBServerLocation.m */ = {isa = PBXFileReference; fileEncoding = 4; lastKnownFileType = sourcecode.c.objc; path = PBServerLocation.m; sourceTree = "<group>"; };
		C2B16E931EE1BF1A006304C0 /* PBServerReachability.h */ = {isa = PBXFileReference; fileEncoding = 4; lastKnownFileType = sourcecode.c.h; path = PBServerReachability.h; sourceTree = "<group>"; };
		C2B16E941EE1BF1A006304C0 /* PBServerReachability.m */ = {isa = PBXFileReference; fileEncoding = 4; lastKnownFileType = sourcecode.c.objc; path = PBServerReachability.m; sourceTree = "<group>"; };
		C2B1746D1EE1E3AC006304C0 /* CoreGraphics.framework */ = {isa = PBXFileReference; lastKnownFileType = wrapper.framework; name = CoreGraphics.framework; path = System/Library/Frameworks/CoreGraphics.framework; sourceTree = SDKROOT; };
		C2B1746E1EE1E3AC006304C0 /* CoreLocation.framework */ = {isa = PBXFileReference; lastKnownFileType = wrapper.framework; name = CoreLocation.framework; path = System/Library/Frameworks/CoreLocation.framework; sourceTree = SDKROOT; };
		C2B1746F1EE1E3AC006304C0 /* CoreMedia.framework */ = {isa = PBXFileReference; lastKnownFileType = wrapper.framework; name = CoreMedia.framework; path = System/Library/Frameworks/CoreMedia.framework; sourceTree = SDKROOT; };
		C2B174701EE1E3AC006304C0 /* CoreTelephony.framework */ = {isa = PBXFileReference; lastKnownFileType = wrapper.framework; name = CoreTelephony.framework; path = System/Library/Frameworks/CoreTelephony.framework; sourceTree = SDKROOT; };
		C2B174751EE1E3B6006304C0 /* Foundation.framework */ = {isa = PBXFileReference; lastKnownFileType = wrapper.framework; name = Foundation.framework; path = System/Library/Frameworks/Foundation.framework; sourceTree = SDKROOT; };
		C2B174771EE1E3BC006304C0 /* MediaPlayer.framework */ = {isa = PBXFileReference; lastKnownFileType = wrapper.framework; name = MediaPlayer.framework; path = System/Library/Frameworks/MediaPlayer.framework; sourceTree = SDKROOT; };
		C2B174791EE1E3C3006304C0 /* UIKit.framework */ = {isa = PBXFileReference; lastKnownFileType = wrapper.framework; name = UIKit.framework; path = System/Library/Frameworks/UIKit.framework; sourceTree = SDKROOT; };
		C2B1747B1EE1E3C9006304C0 /* SystemConfiguration.framework */ = {isa = PBXFileReference; lastKnownFileType = wrapper.framework; name = SystemConfiguration.framework; path = System/Library/Frameworks/SystemConfiguration.framework; sourceTree = SDKROOT; };
		C2B1747D1EE1E3CE006304C0 /* QuartzCore.framework */ = {isa = PBXFileReference; lastKnownFileType = wrapper.framework; name = QuartzCore.framework; path = System/Library/Frameworks/QuartzCore.framework; sourceTree = SDKROOT; };
		EFD3C940519B957467FE94E6 /* libPods-PrebidMobile.a */ = {isa = PBXFileReference; explicitFileType = archive.ar; includeInIndex = 0; path = "libPods-PrebidMobile.a"; sourceTree = BUILT_PRODUCTS_DIR; };
/* End PBXFileReference section */

/* Begin PBXFrameworksBuildPhase section */
		C281E1791EE5EAF700F2F4A9 /* Frameworks */ = {
			isa = PBXFrameworksBuildPhase;
			buildActionMask = 2147483647;
			files = (
				C281E1811EE5EAF700F2F4A9 /* PrebidMobile.framework in Frameworks */,
			);
			runOnlyForDeploymentPostprocessing = 0;
		};
		C2B16E171EE1BE69006304C0 /* Frameworks */ = {
			isa = PBXFrameworksBuildPhase;
			buildActionMask = 2147483647;
			files = (
				C2B1747E1EE1E3CE006304C0 /* QuartzCore.framework in Frameworks */,
				C2B1747C1EE1E3C9006304C0 /* SystemConfiguration.framework in Frameworks */,
				C2B1747A1EE1E3C3006304C0 /* UIKit.framework in Frameworks */,
				C2B174781EE1E3BC006304C0 /* MediaPlayer.framework in Frameworks */,
				C2B174761EE1E3B6006304C0 /* Foundation.framework in Frameworks */,
				C2B174711EE1E3AC006304C0 /* CoreGraphics.framework in Frameworks */,
				C2B174721EE1E3AC006304C0 /* CoreLocation.framework in Frameworks */,
				C2B174731EE1E3AC006304C0 /* CoreMedia.framework in Frameworks */,
				C2B174741EE1E3AC006304C0 /* CoreTelephony.framework in Frameworks */,
			);
			runOnlyForDeploymentPostprocessing = 0;
		};
/* End PBXFrameworksBuildPhase section */

/* Begin PBXGroup section */
		C281E17D1EE5EAF700F2F4A9 /* PrebidMobileTests */ = {
			isa = PBXGroup;
			children = (
				C281E1931EE5F2AD00F2F4A9 /* PrebidMobileCoreTests */,
				C281E1AF1EE5F2E500F2F4A9 /* MockObjects */,
				C281E19E1EE5F2DA00F2F4A9 /* Resources */,
				C281E1A21EE5F2DA00F2F4A9 /* Stubbing */,
			);
			path = PrebidMobileTests;
			sourceTree = "<group>";
		};
		C281E1931EE5F2AD00F2F4A9 /* PrebidMobileCoreTests */ = {
			isa = PBXGroup;
			children = (
				C281E1941EE5F2AD00F2F4A9 /* PBAdUnitTests.m */,
				C281E1951EE5F2AD00F2F4A9 /* PBBidManagerTests.m */,
				C281E1961EE5F2AD00F2F4A9 /* PBBidResponseTests.m */,
				C281E1981EE5F2AD00F2F4A9 /* PBTargetingParamsTests.m */,
				C29238D81F3E38D100217075 /* PBServerAdapterTests.m */,
			);
			path = PrebidMobileCoreTests;
			sourceTree = "<group>";
		};
		C281E19E1EE5F2DA00F2F4A9 /* Resources */ = {
			isa = PBXGroup;
			children = (
				C281E19F1EE5F2DA00F2F4A9 /* pbs_request.json */,
				C281E1A01EE5F2DA00F2F4A9 /* pbs_response.json */,
				C281E1A11EE5F2DA00F2F4A9 /* PCKeywordsManagerPriceIntervals.txt */,
			);
			path = Resources;
			sourceTree = "<group>";
		};
		C281E1A21EE5F2DA00F2F4A9 /* Stubbing */ = {
			isa = PBXGroup;
			children = (
				C281E1A31EE5F2DA00F2F4A9 /* ANHTTPStubbingManager.h */,
				C281E1A41EE5F2DA00F2F4A9 /* ANHTTPStubbingManager.m */,
				C281E1A51EE5F2DA00F2F4A9 /* ANHTTPStubURLProtocol.h */,
				C281E1A61EE5F2DA00F2F4A9 /* ANHTTPStubURLProtocol.m */,
				C281E1A71EE5F2DA00F2F4A9 /* ANURLConnectionStub.h */,
				C281E1A81EE5F2DA00F2F4A9 /* ANURLConnectionStub.m */,
			);
			path = Stubbing;
			sourceTree = "<group>";
		};
		C281E1AF1EE5F2E500F2F4A9 /* MockObjects */ = {
			isa = PBXGroup;
			children = (
				C281E1B01EE5F2E500F2F4A9 /* PBMockServerAdapter.h */,
				C281E1B11EE5F2E500F2F4A9 /* PBMockServerAdapter.m */,
			);
			path = MockObjects;
			sourceTree = "<group>";
		};
		C2B16E111EE1BE69006304C0 = {
			isa = PBXGroup;
			children = (
				C2B16E1D1EE1BE69006304C0 /* PrebidMobile */,
				C2B16E881EE1BF1A006304C0 /* PrebidServerAdapter */,
				C281E17D1EE5EAF700F2F4A9 /* PrebidMobileTests */,
				C2B16EA21EE1BF8A006304C0 /* Frameworks */,
				C2B16E1C1EE1BE69006304C0 /* Products */,
			);
			sourceTree = "<group>";
		};
		C2B16E1C1EE1BE69006304C0 /* Products */ = {
			isa = PBXGroup;
			children = (
				C2B16E1B1EE1BE69006304C0 /* PrebidMobile.framework */,
				C281E17C1EE5EAF700F2F4A9 /* PrebidMobileTests.xctest */,
			);
			name = Products;
			sourceTree = "<group>";
		};
		C2B16E1D1EE1BE69006304C0 /* PrebidMobile */ = {
			isa = PBXGroup;
			children = (
				C2B16E4A1EE1BEC4006304C0 /* Categories */,
				C2B16E5F1EE1BECA006304C0 /* Logging */,
				C2B16E1F1EE1BE69006304C0 /* Info.plist */,
				C23386D41EE5DC95002FD404 /* PBAdUnit.h */,
				C23386D51EE5DC95002FD404 /* PBAdUnit.m */,
				C2B16E261EE1BEA6006304C0 /* PBBannerAdUnit.h */,
				C2B16E271EE1BEA6006304C0 /* PBBannerAdUnit.m */,
				C2B16E281EE1BEA6006304C0 /* PBBidManager.h */,
				C2B16E291EE1BEA6006304C0 /* PBBidManager.m */,
				C2B16E441EE1BEB6006304C0 /* PBBidResponse.h */,
				C2B16E451EE1BEB6006304C0 /* PBBidResponse.m */,
				C2B16E2A1EE1BEA6006304C0 /* PBBidResponseDelegate.h */,
				C2B16E2B1EE1BEA6006304C0 /* PBException.h */,
				C2B16E2C1EE1BEA6006304C0 /* PBException.m */,
				C2B16E2D1EE1BEA6006304C0 /* PBInterstitialAdUnit.h */,
				C2B16E2E1EE1BEA6006304C0 /* PBInterstitialAdUnit.m */,
				C2B16E2F1EE1BEA6006304C0 /* PBKeywordsManager.h */,
				C2B16E301EE1BEA6006304C0 /* PBKeywordsManager.m */,
				C2B16E311EE1BEA6006304C0 /* PBTargetingParams.h */,
				C2B16E321EE1BEA6006304C0 /* PBTargetingParams.m */,
<<<<<<< HEAD
				B40B92AD1FCCC5E300A676A8 /* PBHost.h */,
=======
				C210FE301FBDF0440010B588 /* PrebidURLProtocol.h */,
				C210FE311FBDF0440010B588 /* PrebidURLProtocol.m */,
>>>>>>> 064fcdac
				C23386D01EE5DBFB002FD404 /* PrebidMobile.h */,
				C23386D11EE5DBFB002FD404 /* PrebidMobile.m */,
				C210FE361FC3375D0010B588 /* EGOCache.h */,
				C210FE371FC3375D0010B588 /* EGOCache.m */,
			);
			path = PrebidMobile;
			sourceTree = "<group>";
		};
		C2B16E4A1EE1BEC4006304C0 /* Categories */ = {
			isa = PBXGroup;
			children = (
				C2B16E4B1EE1BEC4006304C0 /* NSDictionary+Extension.h */,
				C2B16E4C1EE1BEC4006304C0 /* NSDictionary+Extension.m */,
				C2B16E4D1EE1BEC4006304C0 /* NSString+Extension.h */,
				C2B16E4E1EE1BEC4006304C0 /* NSString+Extension.m */,
				C2B16E4F1EE1BEC4006304C0 /* NSTimer+Extension.h */,
				C2B16E501EE1BEC4006304C0 /* NSTimer+Extension.m */,
				C24B78C21EE7467E0045B454 /* NSObject+Prebid.h */,
				C24B78C31EE7467E0045B454 /* NSObject+Prebid.m */,
			);
			path = Categories;
			sourceTree = "<group>";
		};
		C2B16E5F1EE1BECA006304C0 /* Logging */ = {
			isa = PBXGroup;
			children = (
				C23FCCEC1EE5E41E00CFFEF0 /* PBLogManager.h */,
				C23FCCED1EE5E41E00CFFEF0 /* PBLogManager.m */,
				C23FCCE81EE5E3F500CFFEF0 /* PBLogging.h */,
				C23FCCE91EE5E3F500CFFEF0 /* PBLogging.m */,
			);
			path = Logging;
			sourceTree = "<group>";
		};
		C2B16E881EE1BF1A006304C0 /* PrebidServerAdapter */ = {
			isa = PBXGroup;
			children = (
				C2B16EA11EE1BF4A006304C0 /* PrebidServerModule */,
				C23386D81EE5DCDB002FD404 /* PBServerAdapter.h */,
				C23386D91EE5DCDB002FD404 /* PBServerAdapter.m */,
			);
			path = PrebidServerAdapter;
			sourceTree = "<group>";
		};
		C2B16EA11EE1BF4A006304C0 /* PrebidServerModule */ = {
			isa = PBXGroup;
			children = (
				C2B16E8C1EE1BF1A006304C0 /* PBServerFetcher.h */,
				C2B16E8D1EE1BF1A006304C0 /* PBServerFetcher.m */,
				C2B16E8F1EE1BF1A006304C0 /* PBServerGlobal.h */,
				C2B16E901EE1BF1A006304C0 /* PBServerGlobal.m */,
				C2B16E911EE1BF1A006304C0 /* PBServerLocation.h */,
				C2B16E921EE1BF1A006304C0 /* PBServerLocation.m */,
				C2B16E931EE1BF1A006304C0 /* PBServerReachability.h */,
				C2B16E941EE1BF1A006304C0 /* PBServerReachability.m */,
			);
			path = PrebidServerModule;
			sourceTree = "<group>";
		};
		C2B16EA21EE1BF8A006304C0 /* Frameworks */ = {
			isa = PBXGroup;
			children = (
				C23FCD501EE5EA6D00CFFEF0 /* XCTest.framework */,
				C2B1747D1EE1E3CE006304C0 /* QuartzCore.framework */,
				C2B1747B1EE1E3C9006304C0 /* SystemConfiguration.framework */,
				C2B174791EE1E3C3006304C0 /* UIKit.framework */,
				C2B174771EE1E3BC006304C0 /* MediaPlayer.framework */,
				C2B174751EE1E3B6006304C0 /* Foundation.framework */,
				C2B1746D1EE1E3AC006304C0 /* CoreGraphics.framework */,
				C2B1746E1EE1E3AC006304C0 /* CoreLocation.framework */,
				C2B1746F1EE1E3AC006304C0 /* CoreMedia.framework */,
				C2B174701EE1E3AC006304C0 /* CoreTelephony.framework */,
				EFD3C940519B957467FE94E6 /* libPods-PrebidMobile.a */,
			);
			name = Frameworks;
			sourceTree = "<group>";
		};
/* End PBXGroup section */

/* Begin PBXHeadersBuildPhase section */
		C2B16E181EE1BE69006304C0 /* Headers */ = {
			isa = PBXHeadersBuildPhase;
			buildActionMask = 2147483647;
			files = (
				B40B92AF1FCCC5E300A676A8 /* PBHost.h in Headers */,
				C2B16E391EE1BEA6006304C0 /* PBException.h in Headers */,
				C2B16E341EE1BEA6006304C0 /* PBBannerAdUnit.h in Headers */,
				C2B16E481EE1BEB6006304C0 /* PBBidResponse.h in Headers */,
				C2B16E381EE1BEA6006304C0 /* PBBidResponseDelegate.h in Headers */,
				C2B16E3F1EE1BEA6006304C0 /* PBTargetingParams.h in Headers */,
				C23FCCEA1EE5E3F500CFFEF0 /* PBLogging.h in Headers */,
				C2B16E3D1EE1BEA6006304C0 /* PBKeywordsManager.h in Headers */,
				C23FCCEE1EE5E41E00CFFEF0 /* PBLogManager.h in Headers */,
				C23386DA1EE5DCDB002FD404 /* PBServerAdapter.h in Headers */,
				C23386D61EE5DC95002FD404 /* PBAdUnit.h in Headers */,
				C23386D21EE5DBFB002FD404 /* PrebidMobile.h in Headers */,
				C2B16E361EE1BEA6006304C0 /* PBBidManager.h in Headers */,
				C24B78C41EE7467E0045B454 /* NSObject+Prebid.h in Headers */,
				C2B16E3B1EE1BEA6006304C0 /* PBInterstitialAdUnit.h in Headers */,
				C2B16E9B1EE1BF1A006304C0 /* PBServerGlobal.h in Headers */,
				C2B16E9F1EE1BF1A006304C0 /* PBServerReachability.h in Headers */,
				C2B16E9D1EE1BF1A006304C0 /* PBServerLocation.h in Headers */,
				C210FE321FBDF0440010B588 /* PrebidURLProtocol.h in Headers */,
				C2B16E981EE1BF1A006304C0 /* PBServerFetcher.h in Headers */,
				C210FE381FC3375D0010B588 /* EGOCache.h in Headers */,
			);
			runOnlyForDeploymentPostprocessing = 0;
		};
/* End PBXHeadersBuildPhase section */

/* Begin PBXNativeTarget section */
		C281E17B1EE5EAF700F2F4A9 /* PrebidMobileTests */ = {
			isa = PBXNativeTarget;
			buildConfigurationList = C281E1861EE5EAF700F2F4A9 /* Build configuration list for PBXNativeTarget "PrebidMobileTests" */;
			buildPhases = (
				C281E1781EE5EAF700F2F4A9 /* Sources */,
				C281E1791EE5EAF700F2F4A9 /* Frameworks */,
				C281E17A1EE5EAF700F2F4A9 /* Resources */,
			);
			buildRules = (
			);
			dependencies = (
				C281E1831EE5EAF700F2F4A9 /* PBXTargetDependency */,
			);
			name = PrebidMobileTests;
			productName = PrebidMobileTests;
			productReference = C281E17C1EE5EAF700F2F4A9 /* PrebidMobileTests.xctest */;
			productType = "com.apple.product-type.bundle.unit-test";
		};
		C2B16E1A1EE1BE69006304C0 /* PrebidMobile */ = {
			isa = PBXNativeTarget;
			buildConfigurationList = C2B16E231EE1BE69006304C0 /* Build configuration list for PBXNativeTarget "PrebidMobile" */;
			buildPhases = (
				C2B16E161EE1BE69006304C0 /* Sources */,
				C2B16E171EE1BE69006304C0 /* Frameworks */,
				C2B16E181EE1BE69006304C0 /* Headers */,
				C2B16E191EE1BE69006304C0 /* Resources */,
			);
			buildRules = (
			);
			dependencies = (
			);
			name = PrebidMobile;
			productName = PrebidMobile;
			productReference = C2B16E1B1EE1BE69006304C0 /* PrebidMobile.framework */;
			productType = "com.apple.product-type.framework";
		};
/* End PBXNativeTarget section */

/* Begin PBXProject section */
		C2B16E121EE1BE69006304C0 /* Project object */ = {
			isa = PBXProject;
			attributes = {
				LastUpgradeCheck = 0830;
				ORGANIZATIONNAME = "Nicole Hedley";
				TargetAttributes = {
					C281E17B1EE5EAF700F2F4A9 = {
						CreatedOnToolsVersion = 8.3.2;
						DevelopmentTeam = HR94J6TSB3;
						ProvisioningStyle = Automatic;
					};
					C2B16E1A1EE1BE69006304C0 = {
						CreatedOnToolsVersion = 8.3.2;
						DevelopmentTeam = HR94J6TSB3;
						ProvisioningStyle = Automatic;
					};
				};
			};
			buildConfigurationList = C2B16E151EE1BE69006304C0 /* Build configuration list for PBXProject "PrebidMobile" */;
			compatibilityVersion = "Xcode 3.2";
			developmentRegion = English;
			hasScannedForEncodings = 0;
			knownRegions = (
				en,
			);
			mainGroup = C2B16E111EE1BE69006304C0;
			productRefGroup = C2B16E1C1EE1BE69006304C0 /* Products */;
			projectDirPath = "";
			projectRoot = "";
			targets = (
				C2B16E1A1EE1BE69006304C0 /* PrebidMobile */,
				C281E17B1EE5EAF700F2F4A9 /* PrebidMobileTests */,
			);
		};
/* End PBXProject section */

/* Begin PBXResourcesBuildPhase section */
		C281E17A1EE5EAF700F2F4A9 /* Resources */ = {
			isa = PBXResourcesBuildPhase;
			buildActionMask = 2147483647;
			files = (
				C281E1AB1EE5F2DA00F2F4A9 /* PCKeywordsManagerPriceIntervals.txt in Resources */,
				C281E1AA1EE5F2DA00F2F4A9 /* pbs_response.json in Resources */,
				C281E1A91EE5F2DA00F2F4A9 /* pbs_request.json in Resources */,
			);
			runOnlyForDeploymentPostprocessing = 0;
		};
		C2B16E191EE1BE69006304C0 /* Resources */ = {
			isa = PBXResourcesBuildPhase;
			buildActionMask = 2147483647;
			files = (
			);
			runOnlyForDeploymentPostprocessing = 0;
		};
/* End PBXResourcesBuildPhase section */

/* Begin PBXSourcesBuildPhase section */
		C281E1781EE5EAF700F2F4A9 /* Sources */ = {
			isa = PBXSourcesBuildPhase;
			buildActionMask = 2147483647;
			files = (
				C281E1AE1EE5F2DA00F2F4A9 /* ANURLConnectionStub.m in Sources */,
				C281E1AD1EE5F2DA00F2F4A9 /* ANHTTPStubURLProtocol.m in Sources */,
				C281E1B21EE5F2E500F2F4A9 /* PBMockServerAdapter.m in Sources */,
				C281E19B1EE5F2AD00F2F4A9 /* PBBidResponseTests.m in Sources */,
				C29238D91F3E38D100217075 /* PBServerAdapterTests.m in Sources */,
				C281E19D1EE5F2AD00F2F4A9 /* PBTargetingParamsTests.m in Sources */,
				C281E1991EE5F2AD00F2F4A9 /* PBAdUnitTests.m in Sources */,
				C281E19A1EE5F2AD00F2F4A9 /* PBBidManagerTests.m in Sources */,
				C281E1AC1EE5F2DA00F2F4A9 /* ANHTTPStubbingManager.m in Sources */,
			);
			runOnlyForDeploymentPostprocessing = 0;
		};
		C2B16E161EE1BE69006304C0 /* Sources */ = {
			isa = PBXSourcesBuildPhase;
			buildActionMask = 2147483647;
			files = (
				C22E7CE61EE70E19007B31F4 /* NSTimer+Extension.m in Sources */,
				C23386D31EE5DBFB002FD404 /* PrebidMobile.m in Sources */,
				C2B16EA01EE1BF1A006304C0 /* PBServerReachability.m in Sources */,
				C2B16E561EE1BEC4006304C0 /* NSDictionary+Extension.m in Sources */,
				C23386DB1EE5DCDB002FD404 /* PBServerAdapter.m in Sources */,
				C2B16E9C1EE1BF1A006304C0 /* PBServerGlobal.m in Sources */,
				C2B16E3C1EE1BEA6006304C0 /* PBInterstitialAdUnit.m in Sources */,
				C23FCCEB1EE5E3F500CFFEF0 /* PBLogging.m in Sources */,
				C210FE391FC3375D0010B588 /* EGOCache.m in Sources */,
				C2B16E401EE1BEA6006304C0 /* PBTargetingParams.m in Sources */,
				C2B16E9E1EE1BF1A006304C0 /* PBServerLocation.m in Sources */,
				C2B16E351EE1BEA6006304C0 /* PBBannerAdUnit.m in Sources */,
				C210FE331FBDF0440010B588 /* PrebidURLProtocol.m in Sources */,
				C23386D71EE5DC95002FD404 /* PBAdUnit.m in Sources */,
				C24B78C51EE7467E0045B454 /* NSObject+Prebid.m in Sources */,
				C2B16E581EE1BEC4006304C0 /* NSString+Extension.m in Sources */,
				C2B16E3A1EE1BEA6006304C0 /* PBException.m in Sources */,
				C2B16E491EE1BEB6006304C0 /* PBBidResponse.m in Sources */,
				C23FCCEF1EE5E41E00CFFEF0 /* PBLogManager.m in Sources */,
				C2B16E371EE1BEA6006304C0 /* PBBidManager.m in Sources */,
				C2B16E3E1EE1BEA6006304C0 /* PBKeywordsManager.m in Sources */,
				C2B16E991EE1BF1A006304C0 /* PBServerFetcher.m in Sources */,
			);
			runOnlyForDeploymentPostprocessing = 0;
		};
/* End PBXSourcesBuildPhase section */

/* Begin PBXTargetDependency section */
		C281E1831EE5EAF700F2F4A9 /* PBXTargetDependency */ = {
			isa = PBXTargetDependency;
			target = C2B16E1A1EE1BE69006304C0 /* PrebidMobile */;
			targetProxy = C281E1821EE5EAF700F2F4A9 /* PBXContainerItemProxy */;
		};
/* End PBXTargetDependency section */

/* Begin XCBuildConfiguration section */
		C281E1841EE5EAF700F2F4A9 /* Debug */ = {
			isa = XCBuildConfiguration;
			buildSettings = {
				DEVELOPMENT_TEAM = HR94J6TSB3;
				INFOPLIST_FILE = PrebidMobile/Info.plist;
				LD_RUNPATH_SEARCH_PATHS = "$(inherited) @executable_path/Frameworks @loader_path/Frameworks";
				PRODUCT_BUNDLE_IDENTIFIER = AppNexus.PrebidMobileTests;
				PRODUCT_NAME = "$(TARGET_NAME)";
			};
			name = Debug;
		};
		C281E1851EE5EAF700F2F4A9 /* Release */ = {
			isa = XCBuildConfiguration;
			buildSettings = {
				DEVELOPMENT_TEAM = HR94J6TSB3;
				INFOPLIST_FILE = PrebidMobile/Info.plist;
				LD_RUNPATH_SEARCH_PATHS = "$(inherited) @executable_path/Frameworks @loader_path/Frameworks";
				PRODUCT_BUNDLE_IDENTIFIER = AppNexus.PrebidMobileTests;
				PRODUCT_NAME = "$(TARGET_NAME)";
			};
			name = Release;
		};
		C2B16E211EE1BE69006304C0 /* Debug */ = {
			isa = XCBuildConfiguration;
			buildSettings = {
				ALWAYS_SEARCH_USER_PATHS = NO;
				CLANG_ANALYZER_NONNULL = YES;
				CLANG_ANALYZER_NUMBER_OBJECT_CONVERSION = YES_AGGRESSIVE;
				CLANG_CXX_LANGUAGE_STANDARD = "gnu++0x";
				CLANG_CXX_LIBRARY = "libc++";
				CLANG_ENABLE_MODULES = YES;
				CLANG_ENABLE_OBJC_ARC = YES;
				CLANG_WARN_BOOL_CONVERSION = YES;
				CLANG_WARN_CONSTANT_CONVERSION = YES;
				CLANG_WARN_DIRECT_OBJC_ISA_USAGE = YES_ERROR;
				CLANG_WARN_DOCUMENTATION_COMMENTS = YES;
				CLANG_WARN_EMPTY_BODY = YES;
				CLANG_WARN_ENUM_CONVERSION = YES;
				CLANG_WARN_INFINITE_RECURSION = YES;
				CLANG_WARN_INT_CONVERSION = YES;
				CLANG_WARN_OBJC_ROOT_CLASS = YES_ERROR;
				CLANG_WARN_SUSPICIOUS_MOVE = YES;
				CLANG_WARN_UNREACHABLE_CODE = YES;
				CLANG_WARN__DUPLICATE_METHOD_MATCH = YES;
				"CODE_SIGN_IDENTITY[sdk=iphoneos*]" = "iPhone Developer";
				COPY_PHASE_STRIP = NO;
				CURRENT_PROJECT_VERSION = 1;
				DEBUG_INFORMATION_FORMAT = dwarf;
				ENABLE_STRICT_OBJC_MSGSEND = YES;
				ENABLE_TESTABILITY = YES;
				GCC_C_LANGUAGE_STANDARD = gnu99;
				GCC_DYNAMIC_NO_PIC = NO;
				GCC_NO_COMMON_BLOCKS = YES;
				GCC_OPTIMIZATION_LEVEL = 0;
				GCC_PREPROCESSOR_DEFINITIONS = (
					"DEBUG=1",
					"$(inherited)",
				);
				GCC_WARN_64_TO_32_BIT_CONVERSION = YES;
				GCC_WARN_ABOUT_RETURN_TYPE = YES_ERROR;
				GCC_WARN_UNDECLARED_SELECTOR = YES;
				GCC_WARN_UNINITIALIZED_AUTOS = YES_AGGRESSIVE;
				GCC_WARN_UNUSED_FUNCTION = YES;
				GCC_WARN_UNUSED_VARIABLE = YES;
				IPHONEOS_DEPLOYMENT_TARGET = 10.3;
				MTL_ENABLE_DEBUG_INFO = YES;
				ONLY_ACTIVE_ARCH = YES;
				SDKROOT = iphoneos;
				TARGETED_DEVICE_FAMILY = "1,2";
				VERSIONING_SYSTEM = "apple-generic";
				VERSION_INFO_PREFIX = "";
			};
			name = Debug;
		};
		C2B16E221EE1BE69006304C0 /* Release */ = {
			isa = XCBuildConfiguration;
			buildSettings = {
				ALWAYS_SEARCH_USER_PATHS = NO;
				CLANG_ANALYZER_NONNULL = YES;
				CLANG_ANALYZER_NUMBER_OBJECT_CONVERSION = YES_AGGRESSIVE;
				CLANG_CXX_LANGUAGE_STANDARD = "gnu++0x";
				CLANG_CXX_LIBRARY = "libc++";
				CLANG_ENABLE_MODULES = YES;
				CLANG_ENABLE_OBJC_ARC = YES;
				CLANG_WARN_BOOL_CONVERSION = YES;
				CLANG_WARN_CONSTANT_CONVERSION = YES;
				CLANG_WARN_DIRECT_OBJC_ISA_USAGE = YES_ERROR;
				CLANG_WARN_DOCUMENTATION_COMMENTS = YES;
				CLANG_WARN_EMPTY_BODY = YES;
				CLANG_WARN_ENUM_CONVERSION = YES;
				CLANG_WARN_INFINITE_RECURSION = YES;
				CLANG_WARN_INT_CONVERSION = YES;
				CLANG_WARN_OBJC_ROOT_CLASS = YES_ERROR;
				CLANG_WARN_SUSPICIOUS_MOVE = YES;
				CLANG_WARN_UNREACHABLE_CODE = YES;
				CLANG_WARN__DUPLICATE_METHOD_MATCH = YES;
				"CODE_SIGN_IDENTITY[sdk=iphoneos*]" = "iPhone Developer";
				COPY_PHASE_STRIP = NO;
				CURRENT_PROJECT_VERSION = 1;
				DEBUG_INFORMATION_FORMAT = "dwarf-with-dsym";
				ENABLE_NS_ASSERTIONS = NO;
				ENABLE_STRICT_OBJC_MSGSEND = YES;
				GCC_C_LANGUAGE_STANDARD = gnu99;
				GCC_NO_COMMON_BLOCKS = YES;
				GCC_WARN_64_TO_32_BIT_CONVERSION = YES;
				GCC_WARN_ABOUT_RETURN_TYPE = YES_ERROR;
				GCC_WARN_UNDECLARED_SELECTOR = YES;
				GCC_WARN_UNINITIALIZED_AUTOS = YES_AGGRESSIVE;
				GCC_WARN_UNUSED_FUNCTION = YES;
				GCC_WARN_UNUSED_VARIABLE = YES;
				IPHONEOS_DEPLOYMENT_TARGET = 10.3;
				MTL_ENABLE_DEBUG_INFO = NO;
				SDKROOT = iphoneos;
				TARGETED_DEVICE_FAMILY = "1,2";
				VALIDATE_PRODUCT = YES;
				VERSIONING_SYSTEM = "apple-generic";
				VERSION_INFO_PREFIX = "";
			};
			name = Release;
		};
		C2B16E241EE1BE69006304C0 /* Debug */ = {
			isa = XCBuildConfiguration;
			buildSettings = {
				ALWAYS_SEARCH_USER_PATHS = NO;
				CODE_SIGN_IDENTITY = "iPhone Developer";
				DEFINES_MODULE = YES;
				DEVELOPMENT_TEAM = HR94J6TSB3;
				DYLIB_COMPATIBILITY_VERSION = 1;
				DYLIB_CURRENT_VERSION = 1;
				DYLIB_INSTALL_NAME_BASE = "@rpath";
				GCC_PREPROCESSOR_DEFINITIONS = "";
				INFOPLIST_FILE = PrebidMobile/Info.plist;
				INSTALL_PATH = "$(LOCAL_LIBRARY_DIR)/Frameworks";
				IPHONEOS_DEPLOYMENT_TARGET = 8.0;
				LD_RUNPATH_SEARCH_PATHS = "$(inherited) @executable_path/Frameworks @loader_path/Frameworks $(PROJECT_DIR)/lib/DFPSDK $(PROJECT_DIR)/lib/MoPubSDK";
				MACH_O_TYPE = staticlib;
				PRODUCT_BUNDLE_IDENTIFIER = AppNexus.PrebidMobile;
				PRODUCT_NAME = "$(TARGET_NAME)";
				SKIP_INSTALL = YES;
			};
			name = Debug;
		};
		C2B16E251EE1BE69006304C0 /* Release */ = {
			isa = XCBuildConfiguration;
			buildSettings = {
				ALWAYS_SEARCH_USER_PATHS = NO;
				CODE_SIGN_IDENTITY = "iPhone Developer";
				DEFINES_MODULE = YES;
				DEVELOPMENT_TEAM = HR94J6TSB3;
				DYLIB_COMPATIBILITY_VERSION = 1;
				DYLIB_CURRENT_VERSION = 1;
				DYLIB_INSTALL_NAME_BASE = "@rpath";
				GCC_PREPROCESSOR_DEFINITIONS = "";
				INFOPLIST_FILE = PrebidMobile/Info.plist;
				INSTALL_PATH = "$(LOCAL_LIBRARY_DIR)/Frameworks";
				IPHONEOS_DEPLOYMENT_TARGET = 8.0;
				LD_RUNPATH_SEARCH_PATHS = "$(inherited) @executable_path/Frameworks @loader_path/Frameworks $(PROJECT_DIR)/lib/DFPSDK $(PROJECT_DIR)/lib/MoPubSDK";
				MACH_O_TYPE = staticlib;
				PRODUCT_BUNDLE_IDENTIFIER = AppNexus.PrebidMobile;
				PRODUCT_NAME = "$(TARGET_NAME)";
				SKIP_INSTALL = YES;
			};
			name = Release;
		};
/* End XCBuildConfiguration section */

/* Begin XCConfigurationList section */
		C281E1861EE5EAF700F2F4A9 /* Build configuration list for PBXNativeTarget "PrebidMobileTests" */ = {
			isa = XCConfigurationList;
			buildConfigurations = (
				C281E1841EE5EAF700F2F4A9 /* Debug */,
				C281E1851EE5EAF700F2F4A9 /* Release */,
			);
			defaultConfigurationIsVisible = 0;
			defaultConfigurationName = Release;
		};
		C2B16E151EE1BE69006304C0 /* Build configuration list for PBXProject "PrebidMobile" */ = {
			isa = XCConfigurationList;
			buildConfigurations = (
				C2B16E211EE1BE69006304C0 /* Debug */,
				C2B16E221EE1BE69006304C0 /* Release */,
			);
			defaultConfigurationIsVisible = 0;
			defaultConfigurationName = Release;
		};
		C2B16E231EE1BE69006304C0 /* Build configuration list for PBXNativeTarget "PrebidMobile" */ = {
			isa = XCConfigurationList;
			buildConfigurations = (
				C2B16E241EE1BE69006304C0 /* Debug */,
				C2B16E251EE1BE69006304C0 /* Release */,
			);
			defaultConfigurationIsVisible = 0;
			defaultConfigurationName = Release;
		};
/* End XCConfigurationList section */
	};
	rootObject = C2B16E121EE1BE69006304C0 /* Project object */;
}<|MERGE_RESOLUTION|>--- conflicted
+++ resolved
@@ -7,14 +7,12 @@
 	objects = {
 
 /* Begin PBXBuildFile section */
-<<<<<<< HEAD
 		B40B92AF1FCCC5E300A676A8 /* PBHost.h in Headers */ = {isa = PBXBuildFile; fileRef = B40B92AD1FCCC5E300A676A8 /* PBHost.h */; settings = {ATTRIBUTES = (Public, ); }; };
-=======
+		B455F9011FE460E3005D6261 /* PBBidManager.h in Headers */ = {isa = PBXBuildFile; fileRef = C2B16E281EE1BEA6006304C0 /* PBBidManager.h */; settings = {ATTRIBUTES = (Public, ); }; };
 		C210FE321FBDF0440010B588 /* PrebidURLProtocol.h in Headers */ = {isa = PBXBuildFile; fileRef = C210FE301FBDF0440010B588 /* PrebidURLProtocol.h */; };
 		C210FE331FBDF0440010B588 /* PrebidURLProtocol.m in Sources */ = {isa = PBXBuildFile; fileRef = C210FE311FBDF0440010B588 /* PrebidURLProtocol.m */; };
 		C210FE381FC3375D0010B588 /* EGOCache.h in Headers */ = {isa = PBXBuildFile; fileRef = C210FE361FC3375D0010B588 /* EGOCache.h */; };
 		C210FE391FC3375D0010B588 /* EGOCache.m in Sources */ = {isa = PBXBuildFile; fileRef = C210FE371FC3375D0010B588 /* EGOCache.m */; };
->>>>>>> 064fcdac
 		C22E7CE61EE70E19007B31F4 /* NSTimer+Extension.m in Sources */ = {isa = PBXBuildFile; fileRef = C2B16E501EE1BEC4006304C0 /* NSTimer+Extension.m */; };
 		C23386D21EE5DBFB002FD404 /* PrebidMobile.h in Headers */ = {isa = PBXBuildFile; fileRef = C23386D01EE5DBFB002FD404 /* PrebidMobile.h */; settings = {ATTRIBUTES = (Public, ); }; };
 		C23386D31EE5DBFB002FD404 /* PrebidMobile.m in Sources */ = {isa = PBXBuildFile; fileRef = C23386D11EE5DBFB002FD404 /* PrebidMobile.m */; };
@@ -43,7 +41,6 @@
 		C29238D91F3E38D100217075 /* PBServerAdapterTests.m in Sources */ = {isa = PBXBuildFile; fileRef = C29238D81F3E38D100217075 /* PBServerAdapterTests.m */; };
 		C2B16E341EE1BEA6006304C0 /* PBBannerAdUnit.h in Headers */ = {isa = PBXBuildFile; fileRef = C2B16E261EE1BEA6006304C0 /* PBBannerAdUnit.h */; settings = {ATTRIBUTES = (Public, ); }; };
 		C2B16E351EE1BEA6006304C0 /* PBBannerAdUnit.m in Sources */ = {isa = PBXBuildFile; fileRef = C2B16E271EE1BEA6006304C0 /* PBBannerAdUnit.m */; };
-		C2B16E361EE1BEA6006304C0 /* PBBidManager.h in Headers */ = {isa = PBXBuildFile; fileRef = C2B16E281EE1BEA6006304C0 /* PBBidManager.h */; settings = {ATTRIBUTES = (Public, ); }; };
 		C2B16E371EE1BEA6006304C0 /* PBBidManager.m in Sources */ = {isa = PBXBuildFile; fileRef = C2B16E291EE1BEA6006304C0 /* PBBidManager.m */; };
 		C2B16E381EE1BEA6006304C0 /* PBBidResponseDelegate.h in Headers */ = {isa = PBXBuildFile; fileRef = C2B16E2A1EE1BEA6006304C0 /* PBBidResponseDelegate.h */; settings = {ATTRIBUTES = (Public, ); }; };
 		C2B16E391EE1BEA6006304C0 /* PBException.h in Headers */ = {isa = PBXBuildFile; fileRef = C2B16E2B1EE1BEA6006304C0 /* PBException.h */; settings = {ATTRIBUTES = (Public, ); }; };
@@ -88,14 +85,11 @@
 /* End PBXContainerItemProxy section */
 
 /* Begin PBXFileReference section */
-<<<<<<< HEAD
 		B40B92AD1FCCC5E300A676A8 /* PBHost.h */ = {isa = PBXFileReference; lastKnownFileType = sourcecode.c.h; path = PBHost.h; sourceTree = "<group>"; };
-=======
 		C210FE301FBDF0440010B588 /* PrebidURLProtocol.h */ = {isa = PBXFileReference; lastKnownFileType = sourcecode.c.h; path = PrebidURLProtocol.h; sourceTree = "<group>"; };
 		C210FE311FBDF0440010B588 /* PrebidURLProtocol.m */ = {isa = PBXFileReference; lastKnownFileType = sourcecode.c.objc; path = PrebidURLProtocol.m; sourceTree = "<group>"; };
 		C210FE361FC3375D0010B588 /* EGOCache.h */ = {isa = PBXFileReference; lastKnownFileType = sourcecode.c.h; path = EGOCache.h; sourceTree = "<group>"; };
 		C210FE371FC3375D0010B588 /* EGOCache.m */ = {isa = PBXFileReference; lastKnownFileType = sourcecode.c.objc; path = EGOCache.m; sourceTree = "<group>"; };
->>>>>>> 064fcdac
 		C23386D01EE5DBFB002FD404 /* PrebidMobile.h */ = {isa = PBXFileReference; fileEncoding = 4; lastKnownFileType = sourcecode.c.h; path = PrebidMobile.h; sourceTree = "<group>"; };
 		C23386D11EE5DBFB002FD404 /* PrebidMobile.m */ = {isa = PBXFileReference; fileEncoding = 4; lastKnownFileType = sourcecode.c.objc; path = PrebidMobile.m; sourceTree = "<group>"; };
 		C23386D41EE5DC95002FD404 /* PBAdUnit.h */ = {isa = PBXFileReference; fileEncoding = 4; lastKnownFileType = sourcecode.c.h; path = PBAdUnit.h; sourceTree = "<group>"; };
@@ -295,12 +289,9 @@
 				C2B16E301EE1BEA6006304C0 /* PBKeywordsManager.m */,
 				C2B16E311EE1BEA6006304C0 /* PBTargetingParams.h */,
 				C2B16E321EE1BEA6006304C0 /* PBTargetingParams.m */,
-<<<<<<< HEAD
 				B40B92AD1FCCC5E300A676A8 /* PBHost.h */,
-=======
 				C210FE301FBDF0440010B588 /* PrebidURLProtocol.h */,
 				C210FE311FBDF0440010B588 /* PrebidURLProtocol.m */,
->>>>>>> 064fcdac
 				C23386D01EE5DBFB002FD404 /* PrebidMobile.h */,
 				C23386D11EE5DBFB002FD404 /* PrebidMobile.m */,
 				C210FE361FC3375D0010B588 /* EGOCache.h */,
@@ -385,6 +376,7 @@
 			isa = PBXHeadersBuildPhase;
 			buildActionMask = 2147483647;
 			files = (
+				B455F9011FE460E3005D6261 /* PBBidManager.h in Headers */,
 				B40B92AF1FCCC5E300A676A8 /* PBHost.h in Headers */,
 				C2B16E391EE1BEA6006304C0 /* PBException.h in Headers */,
 				C2B16E341EE1BEA6006304C0 /* PBBannerAdUnit.h in Headers */,
@@ -397,7 +389,6 @@
 				C23386DA1EE5DCDB002FD404 /* PBServerAdapter.h in Headers */,
 				C23386D61EE5DC95002FD404 /* PBAdUnit.h in Headers */,
 				C23386D21EE5DBFB002FD404 /* PrebidMobile.h in Headers */,
-				C2B16E361EE1BEA6006304C0 /* PBBidManager.h in Headers */,
 				C24B78C41EE7467E0045B454 /* NSObject+Prebid.h in Headers */,
 				C2B16E3B1EE1BEA6006304C0 /* PBInterstitialAdUnit.h in Headers */,
 				C2B16E9B1EE1BF1A006304C0 /* PBServerGlobal.h in Headers */,
@@ -464,7 +455,7 @@
 					};
 					C2B16E1A1EE1BE69006304C0 = {
 						CreatedOnToolsVersion = 8.3.2;
-						DevelopmentTeam = HR94J6TSB3;
+						DevelopmentTeam = KYTPW66G2W;
 						ProvisioningStyle = Automatic;
 					};
 				};
@@ -690,7 +681,7 @@
 				ALWAYS_SEARCH_USER_PATHS = NO;
 				CODE_SIGN_IDENTITY = "iPhone Developer";
 				DEFINES_MODULE = YES;
-				DEVELOPMENT_TEAM = HR94J6TSB3;
+				DEVELOPMENT_TEAM = KYTPW66G2W;
 				DYLIB_COMPATIBILITY_VERSION = 1;
 				DYLIB_CURRENT_VERSION = 1;
 				DYLIB_INSTALL_NAME_BASE = "@rpath";
@@ -712,7 +703,7 @@
 				ALWAYS_SEARCH_USER_PATHS = NO;
 				CODE_SIGN_IDENTITY = "iPhone Developer";
 				DEFINES_MODULE = YES;
-				DEVELOPMENT_TEAM = HR94J6TSB3;
+				DEVELOPMENT_TEAM = KYTPW66G2W;
 				DYLIB_COMPATIBILITY_VERSION = 1;
 				DYLIB_CURRENT_VERSION = 1;
 				DYLIB_INSTALL_NAME_BASE = "@rpath";
