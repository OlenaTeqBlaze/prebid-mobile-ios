/*   Copyright 2017 APPNEXUS INC
 
 Licensed under the Apache License, Version 2.0 (the "License");
 you may not use this file except in compliance with the License.
 You may obtain a copy of the License at
 
 http://www.apache.org/licenses/LICENSE-2.0
 
 Unless required by applicable law or agreed to in writing, software
 distributed under the License is distributed on an "AS IS" BASIS,
 WITHOUT WARRANTIES OR CONDITIONS OF ANY KIND, either express or implied.
 See the License for the specific language governing permissions and
 limitations under the License.
 */

#import <AdSupport/AdSupport.h>
#import <CoreTelephony/CTCarrier.h>
#import <CoreTelephony/CTTelephonyNetworkInfo.h>
#import "EGOCache.h"
#import <sys/utsname.h>
#import <UIKit/UIKit.h>

#import "PBBidResponse.h"
#import "PBBidResponseDelegate.h"
#import "PBLogging.h"
#import "PBServerAdapter.h"
#import "PBServerFetcher.h"
#import "PBServerGlobal.h"
#import "PBServerLocation.h"
#import "PBServerReachability.h"
#import "PBTargetingParams.h"

static NSString *const kAPNAdServerResponseKeyNoBid = @"nobid";
static NSString *const kAPNAdServerResponseKeyUUID = @"uuid";
static NSString *const kPrebidMobileVersion = @"0.1.1";
static NSTimeInterval const kAdTimeoutInterval = 360;

static NSString *const kPrebidServerOpenRTBEndpoint = @"https://prebid.adnxs.com/pbs/v1/openrtb2/auction";

@interface PBServerAdapter ()

@property (nonatomic, strong) NSString *accountId;

@end

@implementation PBServerAdapter

- (nonnull instancetype)initWithAccountId:(nonnull NSString *)accountId {
    if (self = [super init]) {
        _accountId = accountId;
    }
    return self;
}

- (void)requestBidsWithAdUnits:(nullable NSArray<PBAdUnit *> *)adUnits
                  withDelegate:(nonnull id<PBBidResponseDelegate>)delegate {
    NSURLRequest *request = [self buildRequestForAdUnits:adUnits];
    [[PBServerFetcher sharedInstance] makeBidRequest:request withCompletionHandler:^(NSDictionary *adUnitToBidsMap, NSError *error) {
        if (error) {
            [delegate didCompleteWithError:error];
            return;
        }
        for (NSString *adUnitId in [adUnitToBidsMap allKeys]) {
            NSArray *bidsArray = (NSArray *)[adUnitToBidsMap objectForKey:adUnitId];
            NSMutableArray *bidResponsesArray = [[NSMutableArray alloc] init];
            for (NSDictionary *bid in bidsArray) {
                PBBidResponse *bidResponse = [PBBidResponse bidResponseWithAdUnitId:adUnitId adServerTargeting:bid[@"ad_server_targeting"]];
                if (self.primaryAdServer == PBPrimaryAdServerDFP) {
                    NSString *cacheId = [[NSUUID UUID] UUIDString];
                    NSMutableDictionary *bidCopy = [bid mutableCopy];
                    NSMutableDictionary *adServerTargetingCopy = [bidCopy[@"ad_server_targeting"] mutableCopy];
                    for (NSString *key in [adServerTargetingCopy allKeys]) {
                        if ([key containsString:@"hb_cache_id"]) {
                            adServerTargetingCopy[key] = cacheId;
                        }
                    }
                    [bidCopy setObject:adServerTargetingCopy forKey:@"ad_server_targeting"];
                    [[EGOCache globalCache] setObject:bidCopy forKey:cacheId withTimeoutInterval:kAdTimeoutInterval];

                    bidResponse = [PBBidResponse bidResponseWithAdUnitId:adUnitId adServerTargeting:bidCopy[@"ad_server_targeting"]];
                }
                PBLogDebug(@"Bid Successful with rounded bid targeting keys are %@ for adUnit id is %@", bidResponse.customKeywords, adUnitId);
                [bidResponsesArray addObject:bidResponse];
            }
            [delegate didReceiveSuccessResponse:bidResponsesArray];
        }
    }];
}

- (NSURLRequest *)buildRequestForAdUnits:(NSArray<PBAdUnit *> *)adUnits {
    NSURL *url = [NSURL URLWithString:kPrebidServerOpenRTBEndpoint];
    NSMutableURLRequest *mutableRequest = [[NSMutableURLRequest alloc] initWithURL:url
                                                                       cachePolicy:NSURLRequestReloadIgnoringLocalCacheData
                                                                   timeoutInterval:1000];
    [mutableRequest setHTTPMethod:@"POST"];
    NSDictionary *requestBody = [self openRTBRequestBodyForAdUnits:adUnits];
    NSError *error;
    NSData *postData = [NSJSONSerialization dataWithJSONObject:requestBody
                                                       options:kNilOptions
                                                         error:&error];
    if (!error) {
        [mutableRequest setHTTPBody:postData];
        return [mutableRequest copy];
    } else {
        return nil;
    }
}

- (NSDictionary *)openRTBRequestBodyForAdUnits:(NSArray<PBAdUnit *> *)adUnits {
    NSMutableDictionary *requestDict = [[NSMutableDictionary alloc] init];
<<<<<<< HEAD

    requestDict[@"id"] = @"some-request-id";
    requestDict[@"test"] = @(1);
    requestDict[@"tmax"] = @(500);

    requestDict[@"app"] = [self openrtbApp];
    requestDict[@"imp"] = [self openrtbImpsFromAdUnits:adUnits];
    requestDict[@"ext"] = [self openrtbRequestExtension];

#ifdef DEBUG
	requestDict[@"test"] = @(YES);
#endif

    return [requestDict copy];
}

- (NSDictionary *)openrtbRequestExtension {
    NSMutableDictionary *requestPrebidExt = [[NSMutableDictionary alloc] init];
    requestPrebidExt[@"cache"] = @{@"markup" : @(1)};
    requestPrebidExt[@"targeting"] = @{@"lengthmax" : @(20)};
    NSMutableDictionary *requestExt = [[NSMutableDictionary alloc] init];
    requestExt[@"prebid"] = requestPrebidExt;
    return [requestExt copy];
}

- (NSArray *)openrtbImpsFromAdUnits:(NSArray<PBAdUnit *> *)adUnits {
    NSMutableArray *imps = [[NSMutableArray alloc] init];
=======

    if (self.primaryAdServer == PBPrimaryAdServerMoPub || self.primaryAdServer == PBPrimaryAdServerUnknown) {
        requestDict[@"cache_markup"] = @(1);
    }

    requestDict[@"sort_bids"] = @(1);
    // need this so DFP targeting keys aren't too long
    requestDict[@"max_key_length"] = @(20);
    requestDict[@"account_id"] = self.accountId;
    requestDict[@"tid"] = [[NSUUID UUID] UUIDString];
    requestDict[@"prebid_version"] = @"0.21.0-pre";

    requestDict[@"sdk"] = @{@"source": @"prebid-mobile",
                            @"version": kPrebidMobileVersion,
                            @"platform": @"iOS"};

    NSDictionary *user = [self user];
    if (user) {
        requestDict[@"user"] = user;
    }
    NSDictionary *device = [self device];
    if (device) {
        requestDict[@"device"] = device;
    }
    NSDictionary *appID = [self app];
    if (appID != nil) {
        requestDict[@"app"] = appID;
    }
    NSArray *keywords = [self keywords];
    if (keywords) {
        requestDict[@"keywords"] = keywords;
    }

    NSMutableArray *adUnitConfigs = [[NSMutableArray alloc] init];
>>>>>>> 064fcdac
    for (PBAdUnit *adUnit in adUnits) {
        NSMutableDictionary *imp = [[NSMutableDictionary alloc] init];
        imp[@"id"] = adUnit.identifier;

        NSMutableArray *sizeArray = [[NSMutableArray alloc] initWithCapacity:adUnit.adSizes.count];
        for (id size in adUnit.adSizes) {
            CGSize arSize = [size CGSizeValue];
            NSDictionary *sizeDict = [NSDictionary dictionaryWithObjectsAndKeys:@(arSize.width), @"w", @(arSize.height), @"h", nil];
            [sizeArray addObject:sizeDict];
        }
        // TODO check for video here when we add video (Nicole)
        NSDictionary *formats = @{@"format": sizeArray};
        imp[@"banner"] = formats;

        if (adUnit.adType == PBAdUnitTypeInterstitial) {
            imp[@"instl"] = @(1);
        }

        NSMutableDictionary *prebidAdUnitExt = [[NSMutableDictionary alloc] init];
        prebidAdUnitExt[@"managedconfig"] = adUnit.configId;

        NSMutableDictionary *adUnitExt = [[NSMutableDictionary alloc] init];
        adUnitExt[@"prebid"] = prebidAdUnitExt;

        imp[@"ext"] = adUnitExt;
        [imps addObject:imp];
    }
    return [imps copy];
}

// OpenRTB 2.5 Object: App in section 3.2.14
- (NSDictionary *)openrtbApp {
    NSMutableDictionary *app = [[NSMutableDictionary alloc] init];
    
    NSString *bundle = [[NSBundle mainBundle] bundleIdentifier];
    if (bundle) {
        app[@"bundle"] = bundle;
    }
    NSString *version = [[[NSBundle mainBundle] infoDictionary] objectForKey:@"CFBundleShortVersionString"];
    if (version) {
        app[@"ver"] = version;
    }
    
    app[@"publisher"] = @{@"id": self.accountId};
    app[@"ext"] = @{@"prebid" : @{@"version" : kPrebidMobileVersion, @"source" : @"prebid-mobile"}};
    return [app copy];
}

// OpenRTB 2.5 Object: Device in section 3.2.18
- (NSDictionary *)openrtbDevice {
    NSMutableDictionary *deviceDict = [[NSMutableDictionary alloc] init];
    
    NSString *userAgent = PBSUserAgent();
    if (userAgent) {
        deviceDict[@"ua"] = userAgent;
    }
    NSDictionary *geo = [self openrtbGeo];
    if (geo) {
        deviceDict[@"geo"] = geo;
    }
    
    deviceDict[@"make"] = @"Apple";
    deviceDict[@"os"] = @"iOS";
    deviceDict[@"osv"] = [[UIDevice currentDevice] systemVersion];
    deviceDict[@"h"] = @([[UIScreen mainScreen] bounds].size.height);
    deviceDict[@"w"] = @([[UIScreen mainScreen] bounds].size.width);
    
    NSString *deviceModel = PBSDeviceModel();
    if (deviceModel) {
        deviceDict[@"model"] = deviceModel;
    }
    CTTelephonyNetworkInfo *netinfo = [[CTTelephonyNetworkInfo alloc] init];
    CTCarrier *carrier = [netinfo subscriberCellularProvider];
    
    if (carrier.carrierName.length > 0) {
        deviceDict[@"carrier"] = carrier.carrierName;
    }
    
    PBServerReachability *reachability = [PBServerReachability reachabilityForInternetConnection];
    PBSNetworkStatus status = [reachability currentReachabilityStatus];
    NSUInteger connectionType = 0;
    switch (status) {
        case PBSNetworkStatusReachableViaWiFi:
            connectionType = 1;
            break;
        case PBSNetworkStatusReachableViaWWAN:
            connectionType = 2;
            break;
        default:
            connectionType = 0;
            break;
    }
    deviceDict[@"connectiontype"] = @(connectionType);
    
    if (carrier.mobileCountryCode.length > 0 && carrier.mobileNetworkCode.length > 0) {
        deviceDict[@"mccmnc"] = [[carrier.mobileCountryCode stringByAppendingString:@"-"] stringByAppendingString:carrier.mobileNetworkCode];
    }
    // Limit ad tracking
    deviceDict[@"lmt"] = @(!PBSAdvertisingTrackingEnabled());
    
    NSString *deviceId = PBSUDID();
    if (deviceId) {
        deviceDict[@"ifa"] = deviceId;
    }
<<<<<<< HEAD
=======
    
    NSInteger timeInMiliseconds = (NSInteger)[[NSDate date] timeIntervalSince1970];
    deviceDict[@"devtime"] = @(timeInMiliseconds);
    
    CGFloat pixelRatio = [[UIScreen mainScreen] scale];
    deviceDict[@"pxratio"] = @(pixelRatio);
    
>>>>>>> 064fcdac
    return [deviceDict copy];
}

// OpenRTB 2.5 Object: Geo in section 3.2.19
- (NSDictionary *)openrtbGeo {
    CLLocation *clLocation = [[PBTargetingParams sharedInstance] location];
    PBServerLocation *location;
    if (clLocation) {
        location = [PBServerLocation getLocationWithLatitude:clLocation.coordinate.latitude longitude:clLocation.coordinate.longitude timestamp:clLocation.timestamp horizontalAccuracy:clLocation.horizontalAccuracy];
    }
    if (location) {
        NSMutableDictionary *geoDict = [[NSMutableDictionary alloc] init];
        CGFloat latitude = location.latitude;
        CGFloat longitude = location.longitude;
        
        if (location.precision >= 0) {
            NSNumberFormatter *nf = [[self class] precisionNumberFormatter];
            nf.maximumFractionDigits = location.precision;
            nf.minimumFractionDigits = location.precision;
            geoDict[@"lat"] = [nf numberFromString:[NSString stringWithFormat:@"%f", location.latitude]];
            geoDict[@"lon"] = [nf numberFromString:[NSString stringWithFormat:@"%f", location.longitude]];
        } else {
            geoDict[@"lat"] = @(latitude);
            geoDict[@"lon"] = @(longitude);
        }
        
        NSDate *locationTimestamp = location.timestamp;
        NSTimeInterval ageInSeconds = -1.0 * [locationTimestamp timeIntervalSinceNow];
        NSInteger ageInMilliseconds = (NSInteger)(ageInSeconds * 1000);
        
        geoDict[@"lastfix"] = @(ageInMilliseconds);
        geoDict[@"accuracy"] = @((NSInteger)location.horizontalAccuracy);
        
        return [geoDict copy];
    } else {
        return nil;
    }
}

// OpenRTB 2.5 Object: User in section 3.2.20
- (NSDictionary *)openrtbUser {
    NSMutableDictionary *userDict = [[NSMutableDictionary alloc] init];

    NSInteger ageValue = [[PBTargetingParams sharedInstance] age];
    NSDateComponents *components = [[NSCalendar currentCalendar] components:NSCalendarUnitDay | NSCalendarUnitMonth | NSCalendarUnitYear fromDate:[NSDate date]];
    NSInteger year = [components year];
    if (ageValue > 0) {
        userDict[@"yob"] = @(year - ageValue);
    }

    PBTargetingParamsGender genderValue = [[PBTargetingParams sharedInstance] gender];
    NSString *gender;
    switch (genderValue) {
        case PBTargetingParamsGenderMale:
            gender = @"M";
            break;
        case PBTargetingParamsGenderFemale:
            gender = @"F";
            break;
        default:
            gender = @"O";
            break;
    }
    userDict[@"gender"] = gender;

    return [userDict copy];
}

+ (NSNumberFormatter *)precisionNumberFormatter {
    static dispatch_once_t precisionNumberFormatterToken;
    static NSNumberFormatter *precisionNumberFormatter;
    dispatch_once(&precisionNumberFormatterToken, ^{
        precisionNumberFormatter = [[NSNumberFormatter alloc] init];
        precisionNumberFormatter.locale = [NSLocale localeWithLocaleIdentifier:@"en_US"];
    });
    return precisionNumberFormatter;
}

//- (NSArray *)keywords {
//    NSDictionary *customKeywords = [[PBTargetingParams sharedInstance] customKeywords];
//    if (customKeywords.count < 1) {
//        return nil;
//    }
//
//    NSMutableArray *kvSegmentsArray = [[NSMutableArray alloc] init];
//
//    [customKeywords enumerateKeysAndObjectsUsingBlock:^(id key, id value, BOOL *stop) {
//        NSString *stringKey = PBSConvertToNSString(key);
//        NSArray *arrayValue = PBSConvertToNSArray(value);
//        if (stringKey.length > 0 && arrayValue.count > 0) {
//            [kvSegmentsArray addObject:@{ @"key": stringKey,
//                                          @"value": arrayValue }];
//        }
//    }];
//    return [kvSegmentsArray copy];
//}

@end<|MERGE_RESOLUTION|>--- conflicted
+++ resolved
@@ -108,7 +108,6 @@
 
 - (NSDictionary *)openRTBRequestBodyForAdUnits:(NSArray<PBAdUnit *> *)adUnits {
     NSMutableDictionary *requestDict = [[NSMutableDictionary alloc] init];
-<<<<<<< HEAD
 
     requestDict[@"id"] = @"some-request-id";
     requestDict[@"test"] = @(1);
@@ -136,7 +135,6 @@
 
 - (NSArray *)openrtbImpsFromAdUnits:(NSArray<PBAdUnit *> *)adUnits {
     NSMutableArray *imps = [[NSMutableArray alloc] init];
-=======
 
     if (self.primaryAdServer == PBPrimaryAdServerMoPub || self.primaryAdServer == PBPrimaryAdServerUnknown) {
         requestDict[@"cache_markup"] = @(1);
@@ -171,7 +169,6 @@
     }
 
     NSMutableArray *adUnitConfigs = [[NSMutableArray alloc] init];
->>>>>>> 064fcdac
     for (PBAdUnit *adUnit in adUnits) {
         NSMutableDictionary *imp = [[NSMutableDictionary alloc] init];
         imp[@"id"] = adUnit.identifier;
@@ -276,16 +273,13 @@
     if (deviceId) {
         deviceDict[@"ifa"] = deviceId;
     }
-<<<<<<< HEAD
-=======
-    
+
     NSInteger timeInMiliseconds = (NSInteger)[[NSDate date] timeIntervalSince1970];
     deviceDict[@"devtime"] = @(timeInMiliseconds);
     
     CGFloat pixelRatio = [[UIScreen mainScreen] scale];
     deviceDict[@"pxratio"] = @(pixelRatio);
-    
->>>>>>> 064fcdac
+
     return [deviceDict copy];
 }
 
