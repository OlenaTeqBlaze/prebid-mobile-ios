// !$*UTF8*$!
{
	archiveVersion = 1;
	classes = {
	};
	objectVersion = 50;
	objects = {

/* Begin PBXBuildFile section */
		600CF0702208963500C95176 /* UtilsTests.swift in Sources */ = {isa = PBXBuildFile; fileRef = 600CF06F2208963500C95176 /* UtilsTests.swift */; };
		600CF13E220CDFA700C95176 /* responseinvalidSize.json in Resources */ = {isa = PBXBuildFile; fileRef = 600CF13D220CDFA700C95176 /* responseinvalidSize.json */; };
		6013E3F82215C82900FEE2B1 /* CLLocationManager+Swizzle.swift in Sources */ = {isa = PBXBuildFile; fileRef = 6013E3F72215C82900FEE2B1 /* CLLocationManager+Swizzle.swift */; };
		6013E3FA2215C92C00FEE2B1 /* MockCLLocationManager.swift in Sources */ = {isa = PBXBuildFile; fileRef = 6013E3F92215C92C00FEE2B1 /* MockCLLocationManager.swift */; };
		606FAC2621FFB20A008EAE5E /* TargetingTests.swift in Sources */ = {isa = PBXBuildFile; fileRef = 606FAC2521FFB20A008EAE5E /* TargetingTests.swift */; };
		606FAC282200AD2C008EAE5E /* PrebidTests.swift in Sources */ = {isa = PBXBuildFile; fileRef = 606FAC272200AD2C008EAE5E /* PrebidTests.swift */; };
		606FAC4A2201F248008EAE5E /* AdUnitTests.swift in Sources */ = {isa = PBXBuildFile; fileRef = 606FAC492201F248008EAE5E /* AdUnitTests.swift */; };
		606FAC5222022932008EAE5E /* AdUnitSwizzleHelper.swift in Sources */ = {isa = PBXBuildFile; fileRef = 606FAC5122022932008EAE5E /* AdUnitSwizzleHelper.swift */; };
		60C038192204AF5D0082B32C /* NSObject+Swizzling.m in Sources */ = {isa = PBXBuildFile; fileRef = 979177D72201F40300E624CE /* NSObject+Swizzling.m */; };
		60C0381A2204AF5D0082B32C /* PBTestGlobal.m in Sources */ = {isa = PBXBuildFile; fileRef = 979177D62201F40300E624CE /* PBTestGlobal.m */; };
		60C0381B2204AF5D0082B32C /* NSURLRequest+HTTPBodyTesting.m in Sources */ = {isa = PBXBuildFile; fileRef = 979177D22201F3EE00E624CE /* NSURLRequest+HTTPBodyTesting.m */; };
		60C0381C2204AF5D0082B32C /* PBHTTPStubbingManager.m in Sources */ = {isa = PBXBuildFile; fileRef = 979177CD2201F3E500E624CE /* PBHTTPStubbingManager.m */; };
		60C0381D2204AF5D0082B32C /* PBHTTPStubURLProtocol.m in Sources */ = {isa = PBXBuildFile; fileRef = 979177C72201F3E500E624CE /* PBHTTPStubURLProtocol.m */; };
		60C0381E2204AF5D0082B32C /* PBURLConnectionStub.m in Sources */ = {isa = PBXBuildFile; fileRef = 979177CC2201F3E500E624CE /* PBURLConnectionStub.m */; };
		60C0381F2204AF5D0082B32C /* DispatcherTests.swift in Sources */ = {isa = PBXBuildFile; fileRef = 979177962201AF5F00E624CE /* DispatcherTests.swift */; };
		60C038202204AF5D0082B32C /* BidManagerTests.swift in Sources */ = {isa = PBXBuildFile; fileRef = 9791779A2201B32200E624CE /* BidManagerTests.swift */; };
		60C038212204AF5D0082B32C /* RequestBuilderTests.swift in Sources */ = {isa = PBXBuildFile; fileRef = 606FAC1E21FFAF46008EAE5E /* RequestBuilderTests.swift */; };
		60C038242204AF5D0082B32C /* Constants.swift in Sources */ = {isa = PBXBuildFile; fileRef = 97826AA621FB4F1B001E2C05 /* Constants.swift */; };
		60C038252204AFA90082B32C /* PBURLConnectionStub+NSURLSessionConfiguration.m in Sources */ = {isa = PBXBuildFile; fileRef = 979177C92201F3E500E624CE /* PBURLConnectionStub+NSURLSessionConfiguration.m */; };
		60C038342204F02C0082B32C /* responseIncorrectFormat.json in Resources */ = {isa = PBXBuildFile; fileRef = 97EE4C6722035E57006FEFA2 /* responseIncorrectFormat.json */; };
		60C038352204F02C0082B32C /* responseInvalidAccountId.json in Resources */ = {isa = PBXBuildFile; fileRef = 97EE4C6322035DD1006FEFA2 /* responseInvalidAccountId.json */; };
		60C038362204F02C0082B32C /* responseInvalidConfigId.json in Resources */ = {isa = PBXBuildFile; fileRef = 97EE4C6422035DD1006FEFA2 /* responseInvalidConfigId.json */; };
		60C038372204F02C0082B32C /* noBidResponseAppNexus.json in Resources */ = {isa = PBXBuildFile; fileRef = 979C2F9922030606001F1FCC /* noBidResponseAppNexus.json */; };
		60C038382204F02C0082B32C /* requestPBM.json in Resources */ = {isa = PBXBuildFile; fileRef = 979177A22201B43300E624CE /* requestPBM.json */; };
		60C038392204F02C0082B32C /* responseAppNexusPBM.json in Resources */ = {isa = PBXBuildFile; fileRef = 979177A12201B43300E624CE /* responseAppNexusPBM.json */; };
		60C2A365234B9AC100628C9D /* NativeRequest.swift in Sources */ = {isa = PBXBuildFile; fileRef = 60C2A364234B9AC100628C9D /* NativeRequest.swift */; };
		60C2A368234D214C00628C9D /* NativeAsset.swift in Sources */ = {isa = PBXBuildFile; fileRef = 60C2A367234D214C00628C9D /* NativeAsset.swift */; };
		60C2A36E2354C7BA00628C9D /* NativeEventTracker.swift in Sources */ = {isa = PBXBuildFile; fileRef = 60C2A36D2354C7BA00628C9D /* NativeEventTracker.swift */; };
		60D79301217E229B0080F428 /* PrebidMobileTests.swift in Sources */ = {isa = PBXBuildFile; fileRef = 60D79300217E229B0080F428 /* PrebidMobileTests.swift */; };
		9720387C2358771600F8025A /* NativeRequestTests.swift in Sources */ = {isa = PBXBuildFile; fileRef = 9720387B2358771600F8025A /* NativeRequestTests.swift */; };
		9743CB84235F1CDB002E2CAA /* NativeAssetTests.swift in Sources */ = {isa = PBXBuildFile; fileRef = 9743CB83235F1CDB002E2CAA /* NativeAssetTests.swift */; };
		9743CB86235F264B002E2CAA /* NativeEventTrackerTests.swift in Sources */ = {isa = PBXBuildFile; fileRef = 9743CB85235F264B002E2CAA /* NativeEventTrackerTests.swift */; };
		CEEA4530240FCBEF0003CDE7 /* VideoBaseAdUnit.swift in Sources */ = {isa = PBXBuildFile; fileRef = CEEA452F240FCBEF0003CDE7 /* VideoBaseAdUnit.swift */; };
		CEEA4531240FCBEF0003CDE7 /* VideoBaseAdUnit.swift in Sources */ = {isa = PBXBuildFile; fileRef = CEEA452F240FCBEF0003CDE7 /* VideoBaseAdUnit.swift */; };
		F5400CB22209E8210018F6B1 /* responseInvalidResponseWithoutCacheId.json in Resources */ = {isa = PBXBuildFile; fileRef = F5400CB12209E8210018F6B1 /* responseInvalidResponseWithoutCacheId.json */; };
		F5400CB62209EBF50018F6B1 /* PrebidServerValidResponseAppNexusNoCacheIdAndRunbiconHasCacheId.json in Resources */ = {isa = PBXBuildFile; fileRef = F5400CB52209EBF50018F6B1 /* PrebidServerValidResponseAppNexusNoCacheIdAndRunbiconHasCacheId.json */; };
		F5400CB82209F19B0018F6B1 /* responseInvalidNoTopCacheId.json in Resources */ = {isa = PBXBuildFile; fileRef = F5400CB72209F19B0018F6B1 /* responseInvalidNoTopCacheId.json */; };
		F543D52F220E101B00F1EF8F /* responseValidTwoBidsOnTheSameSeat.json in Resources */ = {isa = PBXBuildFile; fileRef = F543D52E220E101A00F1EF8F /* responseValidTwoBidsOnTheSameSeat.json */; };
		F543D532220E193200F1EF8F /* noBidResponseTmaxTooLarge.json in Resources */ = {isa = PBXBuildFile; fileRef = F543D530220E193200F1EF8F /* noBidResponseTmaxTooLarge.json */; };
		F543D533220E193200F1EF8F /* noBidResponseNoTmax.json in Resources */ = {isa = PBXBuildFile; fileRef = F543D531220E193200F1EF8F /* noBidResponseNoTmax.json */; };
		FA0AA1A623797413004B7A44 /* NativeRequest.swift in Sources */ = {isa = PBXBuildFile; fileRef = 60C2A364234B9AC100628C9D /* NativeRequest.swift */; };
		FA0AA1A723797433004B7A44 /* NativeAsset.swift in Sources */ = {isa = PBXBuildFile; fileRef = 60C2A367234D214C00628C9D /* NativeAsset.swift */; };
		FA0AA1A823797435004B7A44 /* NativeEventTracker.swift in Sources */ = {isa = PBXBuildFile; fileRef = 60C2A36D2354C7BA00628C9D /* NativeEventTracker.swift */; };
		FA282DE22327B4D600C9D477 /* PrebidMobile.h in Headers */ = {isa = PBXBuildFile; fileRef = 60D792F5217E229A0080F428 /* PrebidMobile.h */; settings = {ATTRIBUTES = (Public, ); }; };
		FA29A3D5232255DF00F13F61 /* Reachability.swift in Sources */ = {isa = PBXBuildFile; fileRef = 6062B1C2218BFC7A00CE1BA3 /* Reachability.swift */; };
		FA29A3D6232255DF00F13F61 /* BidManager.swift in Sources */ = {isa = PBXBuildFile; fileRef = FA12E517231FCD1400CAA05B /* BidManager.swift */; };
		FA29A3D7232255DF00F13F61 /* Dispatcher.swift in Sources */ = {isa = PBXBuildFile; fileRef = 600072FE21BAFD2F00F4738B /* Dispatcher.swift */; };
		FA29A3D9232255DF00F13F61 /* RequestBuilder.swift in Sources */ = {isa = PBXBuildFile; fileRef = 6062B1BB2188F6C200CE1BA3 /* RequestBuilder.swift */; };
		FA29A3DA232255DF00F13F61 /* AdViewUtils.swift in Sources */ = {isa = PBXBuildFile; fileRef = FA5C30BA22E5E86900DA23C4 /* AdViewUtils.swift */; };
		FA29A3DB232255DF00F13F61 /* CollectionExtension.swift in Sources */ = {isa = PBXBuildFile; fileRef = FA7F89EB22DC95E30065B652 /* CollectionExtension.swift */; };
		FA29A3DC232255DF00F13F61 /* Location.swift in Sources */ = {isa = PBXBuildFile; fileRef = 6013E3F12214A4CA00FEE2B1 /* Location.swift */; };
		FA29A3DD232255DF00F13F61 /* ResultCode.swift in Sources */ = {isa = PBXBuildFile; fileRef = 60D79313217E31150080F428 /* ResultCode.swift */; };
		FA29A3DE232255DF00F13F61 /* PbFindSizeError.swift in Sources */ = {isa = PBXBuildFile; fileRef = FA5C30BC22E5ECF700DA23C4 /* PbFindSizeError.swift */; };
		FA29A3DF232255DF00F13F61 /* AdUnit.swift in Sources */ = {isa = PBXBuildFile; fileRef = 6062B1AB21878CFB00CE1BA3 /* AdUnit.swift */; };
		FA29A3E0232255DF00F13F61 /* BannerAdUnit.swift in Sources */ = {isa = PBXBuildFile; fileRef = 60D79311217E2CF20080F428 /* BannerAdUnit.swift */; };
		FA29A3E1232255DF00F13F61 /* Utils.swift in Sources */ = {isa = PBXBuildFile; fileRef = 60EE7B0521F26329000B12A8 /* Utils.swift */; };
		FA29A3E2232255DF00F13F61 /* Targeting.swift in Sources */ = {isa = PBXBuildFile; fileRef = 60D79315217E39D90080F428 /* Targeting.swift */; };
		FA29A3E3232255DF00F13F61 /* Global.swift in Sources */ = {isa = PBXBuildFile; fileRef = 6062B1AF21889EC600CE1BA3 /* Global.swift */; };
		FA29A3E4232255DF00F13F61 /* BidResponse.swift in Sources */ = {isa = PBXBuildFile; fileRef = 607B04792194AC79000C0879 /* BidResponse.swift */; };
		FA29A3E5232255DF00F13F61 /* InterstitialAdUnit.swift in Sources */ = {isa = PBXBuildFile; fileRef = 6062B1AD2188783B00CE1BA3 /* InterstitialAdUnit.swift */; };
		FA29A3E6232255DF00F13F61 /* Host.swift in Sources */ = {isa = PBXBuildFile; fileRef = 60D7930F217E27960080F428 /* Host.swift */; };
		FA29A3E7232255DF00F13F61 /* Constants.swift in Sources */ = {isa = PBXBuildFile; fileRef = 60D79317217F7F3E0080F428 /* Constants.swift */; };
		FA29A3E8232255DF00F13F61 /* Logging.swift in Sources */ = {isa = PBXBuildFile; fileRef = 6062B1A321835DF300CE1BA3 /* Logging.swift */; };
		FA495E792326F50500894166 /* Prebid.swift in Sources */ = {isa = PBXBuildFile; fileRef = 60D7930C217E23F90080F428 /* Prebid.swift */; };
		FA495E7A2326F50B00894166 /* Targeting.swift in Sources */ = {isa = PBXBuildFile; fileRef = 60D79315217E39D90080F428 /* Targeting.swift */; };
		FA4A88442497A99D00FDCBB6 /* Swizzling.swift in Sources */ = {isa = PBXBuildFile; fileRef = FA4A88432497A99D00FDCBB6 /* Swizzling.swift */; };
		FA5AD5E42271FA4100C8F274 /* ConstantsTest.swift in Sources */ = {isa = PBXBuildFile; fileRef = FA5AD5E32271FA4100C8F274 /* ConstantsTest.swift */; };
		FA7C3EB5225E464300D2F128 /* PrebidServerOneBidFromAppNexusOneBidFromRubicon.json in Resources */ = {isa = PBXBuildFile; fileRef = FA7C3EB4225E464300D2F128 /* PrebidServerOneBidFromAppNexusOneBidFromRubicon.json */; };
		FA7C3EB7225E4C2200D2F128 /* responseRubiconPBM.json in Resources */ = {isa = PBXBuildFile; fileRef = FA7C3EB6225E4C2200D2F128 /* responseRubiconPBM.json */; };
		FA7C3EB9225E518000D2F128 /* noBidResponseRubicon.json in Resources */ = {isa = PBXBuildFile; fileRef = FA7C3EB8225E518000D2F128 /* noBidResponseRubicon.json */; };
		FA9D7F2722E8A83D006FCBEF /* AdViewUtilsTests.swift in Sources */ = {isa = PBXBuildFile; fileRef = FA9D7F2622E8A83D006FCBEF /* AdViewUtilsTests.swift */; };
		FAA29904242D1C27002ACBF2 /* TargetingObjCTests.m in Sources */ = {isa = PBXBuildFile; fileRef = FAA29903242D1C27002ACBF2 /* TargetingObjCTests.m */; };
		FAA2990824322962002ACBF2 /* PrebidObjcTests.m in Sources */ = {isa = PBXBuildFile; fileRef = FAA2990724322962002ACBF2 /* PrebidObjcTests.m */; };
		FAA2990A24334E96002ACBF2 /* AdUnitSuccessorTests.swift in Sources */ = {isa = PBXBuildFile; fileRef = FAA2990924334E96002ACBF2 /* AdUnitSuccessorTests.swift */; };
		FAA2990C243368A1002ACBF2 /* AdUnitSuccessorObjCTests.m in Sources */ = {isa = PBXBuildFile; fileRef = FAA2990B243368A1002ACBF2 /* AdUnitSuccessorObjCTests.m */; };
		FAA2990E24349813002ACBF2 /* AdUnitObjCTests.m in Sources */ = {isa = PBXBuildFile; fileRef = FAA2990D24349812002ACBF2 /* AdUnitObjCTests.m */; };
		FAA299102434C141002ACBF2 /* AdViewUtilsObjCTests.m in Sources */ = {isa = PBXBuildFile; fileRef = FAA2990F2434C141002ACBF2 /* AdViewUtilsObjCTests.m */; };
		FAA299122434C769002ACBF2 /* UtilsObjCTests.m in Sources */ = {isa = PBXBuildFile; fileRef = FAA299112434C769002ACBF2 /* UtilsObjCTests.m */; };
		FAAA00CA23227F5B009DC7D6 /* PrebidMobile.h in Headers */ = {isa = PBXBuildFile; fileRef = 60D792F5217E229A0080F428 /* PrebidMobile.h */; settings = {ATTRIBUTES = (Public, ); }; };
		FAAA00CB23227F5B009DC7D6 /* BidManager.swift in Sources */ = {isa = PBXBuildFile; fileRef = FA12E517231FCD1400CAA05B /* BidManager.swift */; };
		FAAA00CC23227F5B009DC7D6 /* Logging.swift in Sources */ = {isa = PBXBuildFile; fileRef = 6062B1A321835DF300CE1BA3 /* Logging.swift */; };
		FAAA00CD23227F5B009DC7D6 /* Prebid.swift in Sources */ = {isa = PBXBuildFile; fileRef = 60D7930C217E23F90080F428 /* Prebid.swift */; };
		FAAA00CE23227F5B009DC7D6 /* Host.swift in Sources */ = {isa = PBXBuildFile; fileRef = 60D7930F217E27960080F428 /* Host.swift */; };
		FAAA00CF23227F5B009DC7D6 /* ResultCode.swift in Sources */ = {isa = PBXBuildFile; fileRef = 60D79313217E31150080F428 /* ResultCode.swift */; };
		FAAA00D123227F5B009DC7D6 /* Constants.swift in Sources */ = {isa = PBXBuildFile; fileRef = 60D79317217F7F3E0080F428 /* Constants.swift */; };
		FAAA00D223227F5B009DC7D6 /* Global.swift in Sources */ = {isa = PBXBuildFile; fileRef = 6062B1AF21889EC600CE1BA3 /* Global.swift */; };
		FAAA00D323227F5B009DC7D6 /* RequestBuilder.swift in Sources */ = {isa = PBXBuildFile; fileRef = 6062B1BB2188F6C200CE1BA3 /* RequestBuilder.swift */; };
		FAAA00D423227F5B009DC7D6 /* Reachability.swift in Sources */ = {isa = PBXBuildFile; fileRef = 6062B1C2218BFC7A00CE1BA3 /* Reachability.swift */; };
		FAAA00D523227F5B009DC7D6 /* BidResponse.swift in Sources */ = {isa = PBXBuildFile; fileRef = 607B04792194AC79000C0879 /* BidResponse.swift */; };
		FAAA00D623227F5B009DC7D6 /* Dispatcher.swift in Sources */ = {isa = PBXBuildFile; fileRef = 600072FE21BAFD2F00F4738B /* Dispatcher.swift */; };
		FAAA00D723227F5B009DC7D6 /* Location.swift in Sources */ = {isa = PBXBuildFile; fileRef = 6013E3F12214A4CA00FEE2B1 /* Location.swift */; };
		FAAA00D823227F5B009DC7D6 /* CollectionExtension.swift in Sources */ = {isa = PBXBuildFile; fileRef = FA7F89EB22DC95E30065B652 /* CollectionExtension.swift */; };
		FAAA00D923227F65009DC7D6 /* BannerAdUnit.swift in Sources */ = {isa = PBXBuildFile; fileRef = 60D79311217E2CF20080F428 /* BannerAdUnit.swift */; };
		FAAA00DA23227F65009DC7D6 /* AdUnit.swift in Sources */ = {isa = PBXBuildFile; fileRef = 6062B1AB21878CFB00CE1BA3 /* AdUnit.swift */; };
		FAAA00DB23227F65009DC7D6 /* InterstitialAdUnit.swift in Sources */ = {isa = PBXBuildFile; fileRef = 6062B1AD2188783B00CE1BA3 /* InterstitialAdUnit.swift */; };
		FAAA00DC23227F65009DC7D6 /* Utils.swift in Sources */ = {isa = PBXBuildFile; fileRef = 60EE7B0521F26329000B12A8 /* Utils.swift */; };
		FAAA00DD23227F6A009DC7D6 /* AdViewUtils.swift in Sources */ = {isa = PBXBuildFile; fileRef = FA5C30BA22E5E86900DA23C4 /* AdViewUtils.swift */; };
		FAAA00DE23227F6A009DC7D6 /* PbFindSizeError.swift in Sources */ = {isa = PBXBuildFile; fileRef = FA5C30BC22E5ECF700DA23C4 /* PbFindSizeError.swift */; };
		FAAB5F9723B9F734001715A7 /* RewardedVideoAdUnit.swift in Sources */ = {isa = PBXBuildFile; fileRef = FAAB5F9623B9F734001715A7 /* RewardedVideoAdUnit.swift */; };
		FAAB5F9823B9F73B001715A7 /* RewardedVideoAdUnit.swift in Sources */ = {isa = PBXBuildFile; fileRef = FAAB5F9623B9F734001715A7 /* RewardedVideoAdUnit.swift */; };
		FAC837D82321583500565051 /* CollectionExtensionTest.swift in Sources */ = {isa = PBXBuildFile; fileRef = FAC837D72321583500565051 /* CollectionExtensionTest.swift */; };
		FAD4D543235DCCAB00140012 /* VideoAdUnit.swift in Sources */ = {isa = PBXBuildFile; fileRef = FAD4D542235DCCAB00140012 /* VideoAdUnit.swift */; };
		FAD4D544235DCCAB00140012 /* VideoAdUnit.swift in Sources */ = {isa = PBXBuildFile; fileRef = FAD4D542235DCCAB00140012 /* VideoAdUnit.swift */; };
		FAD4D546235DCCCF00140012 /* VideoInterstitialAdUnit.swift in Sources */ = {isa = PBXBuildFile; fileRef = FAD4D545235DCCCF00140012 /* VideoInterstitialAdUnit.swift */; };
		FAD4D547235DCCCF00140012 /* VideoInterstitialAdUnit.swift in Sources */ = {isa = PBXBuildFile; fileRef = FAD4D545235DCCCF00140012 /* VideoInterstitialAdUnit.swift */; };
		FAD9527B241BA30800A03AB6 /* BannerBaseAdUnit.swift in Sources */ = {isa = PBXBuildFile; fileRef = FAD9527A241BA30800A03AB6 /* BannerBaseAdUnit.swift */; };
		FAD9527C241BA30800A03AB6 /* BannerBaseAdUnit.swift in Sources */ = {isa = PBXBuildFile; fileRef = FAD9527A241BA30800A03AB6 /* BannerBaseAdUnit.swift */; };
		FAE17D58242A29AC0052719A /* Signals.swift in Sources */ = {isa = PBXBuildFile; fileRef = FAE17D57242A29AC0052719A /* Signals.swift */; };
		FAE17D59242A29AC0052719A /* Signals.swift in Sources */ = {isa = PBXBuildFile; fileRef = FAE17D57242A29AC0052719A /* Signals.swift */; };
		FAEBF29F237EC7B1006BA972 /* StorageUtils.swift in Sources */ = {isa = PBXBuildFile; fileRef = FAEBF29E237EC7B1006BA972 /* StorageUtils.swift */; };
		FAEBF2A0237EC7B1006BA972 /* StorageUtils.swift in Sources */ = {isa = PBXBuildFile; fileRef = FAEBF29E237EC7B1006BA972 /* StorageUtils.swift */; };
		FAEBF2A2237ECFEF006BA972 /* StorageUtilsTests.swift in Sources */ = {isa = PBXBuildFile; fileRef = FAEBF2A1237ECFEF006BA972 /* StorageUtilsTests.swift */; };
/* End PBXBuildFile section */

/* Begin PBXContainerItemProxy section */
		FAC9E22823284B2800113B04 /* PBXContainerItemProxy */ = {
			isa = PBXContainerItemProxy;
			containerPortal = 60D792E9217E229A0080F428 /* Project object */;
			proxyType = 1;
			remoteGlobalIDString = FAAA00BC2322733E009DC7D6;
			remoteInfo = PrebidMobile;
		};
/* End PBXContainerItemProxy section */

/* Begin PBXFileReference section */
		600072FE21BAFD2F00F4738B /* Dispatcher.swift */ = {isa = PBXFileReference; lastKnownFileType = sourcecode.swift; path = Dispatcher.swift; sourceTree = "<group>"; };
		600CF06F2208963500C95176 /* UtilsTests.swift */ = {isa = PBXFileReference; lastKnownFileType = sourcecode.swift; path = UtilsTests.swift; sourceTree = "<group>"; };
		600CF13D220CDFA700C95176 /* responseinvalidSize.json */ = {isa = PBXFileReference; lastKnownFileType = text.json; path = responseinvalidSize.json; sourceTree = "<group>"; };
		6013E3F12214A4CA00FEE2B1 /* Location.swift */ = {isa = PBXFileReference; lastKnownFileType = sourcecode.swift; path = Location.swift; sourceTree = "<group>"; };
		6013E3F72215C82900FEE2B1 /* CLLocationManager+Swizzle.swift */ = {isa = PBXFileReference; lastKnownFileType = sourcecode.swift; path = "CLLocationManager+Swizzle.swift"; sourceTree = "<group>"; };
		6013E3F92215C92C00FEE2B1 /* MockCLLocationManager.swift */ = {isa = PBXFileReference; lastKnownFileType = sourcecode.swift; path = MockCLLocationManager.swift; sourceTree = "<group>"; };
		6062B19B218243FA00CE1BA3 /* CoreLocation.framework */ = {isa = PBXFileReference; lastKnownFileType = wrapper.framework; name = CoreLocation.framework; path = System/Library/Frameworks/CoreLocation.framework; sourceTree = SDKROOT; };
		6062B1A321835DF300CE1BA3 /* Logging.swift */ = {isa = PBXFileReference; lastKnownFileType = sourcecode.swift; path = Logging.swift; sourceTree = "<group>"; };
		6062B1AB21878CFB00CE1BA3 /* AdUnit.swift */ = {isa = PBXFileReference; lastKnownFileType = sourcecode.swift; path = AdUnit.swift; sourceTree = "<group>"; };
		6062B1AD2188783B00CE1BA3 /* InterstitialAdUnit.swift */ = {isa = PBXFileReference; lastKnownFileType = sourcecode.swift; path = InterstitialAdUnit.swift; sourceTree = "<group>"; };
		6062B1AF21889EC600CE1BA3 /* Global.swift */ = {isa = PBXFileReference; lastKnownFileType = sourcecode.swift; path = Global.swift; sourceTree = "<group>"; };
		6062B1BB2188F6C200CE1BA3 /* RequestBuilder.swift */ = {isa = PBXFileReference; lastKnownFileType = sourcecode.swift; path = RequestBuilder.swift; sourceTree = "<group>"; };
		6062B1C2218BFC7A00CE1BA3 /* Reachability.swift */ = {isa = PBXFileReference; lastKnownFileType = sourcecode.swift; path = Reachability.swift; sourceTree = "<group>"; };
		606FAC1E21FFAF46008EAE5E /* RequestBuilderTests.swift */ = {isa = PBXFileReference; lastKnownFileType = sourcecode.swift; path = RequestBuilderTests.swift; sourceTree = "<group>"; };
		606FAC2521FFB20A008EAE5E /* TargetingTests.swift */ = {isa = PBXFileReference; lastKnownFileType = sourcecode.swift; path = TargetingTests.swift; sourceTree = "<group>"; };
		606FAC272200AD2C008EAE5E /* PrebidTests.swift */ = {isa = PBXFileReference; lastKnownFileType = sourcecode.swift; path = PrebidTests.swift; sourceTree = "<group>"; };
		606FAC492201F248008EAE5E /* AdUnitTests.swift */ = {isa = PBXFileReference; lastKnownFileType = sourcecode.swift; path = AdUnitTests.swift; sourceTree = "<group>"; };
		606FAC5122022932008EAE5E /* AdUnitSwizzleHelper.swift */ = {isa = PBXFileReference; lastKnownFileType = sourcecode.swift; path = AdUnitSwizzleHelper.swift; sourceTree = "<group>"; };
		607B04792194AC79000C0879 /* BidResponse.swift */ = {isa = PBXFileReference; lastKnownFileType = sourcecode.swift; path = BidResponse.swift; sourceTree = "<group>"; };
		60C0382B2204BB190082B32C /* PrebidMobileTest-Bridging-Header.h */ = {isa = PBXFileReference; lastKnownFileType = sourcecode.c.h; path = "PrebidMobileTest-Bridging-Header.h"; sourceTree = "<group>"; };
		60C2A364234B9AC100628C9D /* NativeRequest.swift */ = {isa = PBXFileReference; lastKnownFileType = sourcecode.swift; path = NativeRequest.swift; sourceTree = "<group>"; };
		60C2A367234D214C00628C9D /* NativeAsset.swift */ = {isa = PBXFileReference; lastKnownFileType = sourcecode.swift; path = NativeAsset.swift; sourceTree = "<group>"; };
		60C2A36D2354C7BA00628C9D /* NativeEventTracker.swift */ = {isa = PBXFileReference; lastKnownFileType = sourcecode.swift; path = NativeEventTracker.swift; sourceTree = "<group>"; };
		60D792F5217E229A0080F428 /* PrebidMobile.h */ = {isa = PBXFileReference; lastKnownFileType = sourcecode.c.h; path = PrebidMobile.h; sourceTree = "<group>"; };
		60D792F6217E229A0080F428 /* Info.plist */ = {isa = PBXFileReference; lastKnownFileType = text.plist.xml; path = Info.plist; sourceTree = "<group>"; };
		60D792FB217E229B0080F428 /* PrebidMobileTests.xctest */ = {isa = PBXFileReference; explicitFileType = wrapper.cfbundle; includeInIndex = 0; path = PrebidMobileTests.xctest; sourceTree = BUILT_PRODUCTS_DIR; };
		60D79300217E229B0080F428 /* PrebidMobileTests.swift */ = {isa = PBXFileReference; lastKnownFileType = sourcecode.swift; path = PrebidMobileTests.swift; sourceTree = "<group>"; };
		60D79302217E229B0080F428 /* Info.plist */ = {isa = PBXFileReference; lastKnownFileType = text.plist.xml; path = Info.plist; sourceTree = "<group>"; };
		60D7930C217E23F90080F428 /* Prebid.swift */ = {isa = PBXFileReference; lastKnownFileType = sourcecode.swift; path = Prebid.swift; sourceTree = "<group>"; };
		60D7930F217E27960080F428 /* Host.swift */ = {isa = PBXFileReference; lastKnownFileType = sourcecode.swift; path = Host.swift; sourceTree = "<group>"; };
		60D79311217E2CF20080F428 /* BannerAdUnit.swift */ = {isa = PBXFileReference; lastKnownFileType = sourcecode.swift; path = BannerAdUnit.swift; sourceTree = "<group>"; };
		60D79313217E31150080F428 /* ResultCode.swift */ = {isa = PBXFileReference; lastKnownFileType = sourcecode.swift; path = ResultCode.swift; sourceTree = "<group>"; };
		60D79315217E39D90080F428 /* Targeting.swift */ = {isa = PBXFileReference; lastKnownFileType = sourcecode.swift; path = Targeting.swift; sourceTree = "<group>"; };
		60D79317217F7F3E0080F428 /* Constants.swift */ = {isa = PBXFileReference; lastKnownFileType = sourcecode.swift; path = Constants.swift; sourceTree = "<group>"; };
		60EE7B0521F26329000B12A8 /* Utils.swift */ = {isa = PBXFileReference; lastKnownFileType = sourcecode.swift; path = Utils.swift; sourceTree = "<group>"; };
		9720387B2358771600F8025A /* NativeRequestTests.swift */ = {isa = PBXFileReference; lastKnownFileType = sourcecode.swift; path = NativeRequestTests.swift; sourceTree = "<group>"; };
		9743CB83235F1CDB002E2CAA /* NativeAssetTests.swift */ = {isa = PBXFileReference; lastKnownFileType = sourcecode.swift; path = NativeAssetTests.swift; sourceTree = "<group>"; };
		9743CB85235F264B002E2CAA /* NativeEventTrackerTests.swift */ = {isa = PBXFileReference; lastKnownFileType = sourcecode.swift; path = NativeEventTrackerTests.swift; sourceTree = "<group>"; };
		97826A8621FB4514001E2C05 /* Info.plist */ = {isa = PBXFileReference; lastKnownFileType = text.plist.xml; path = Info.plist; sourceTree = "<group>"; };
		97826AA621FB4F1B001E2C05 /* Constants.swift */ = {isa = PBXFileReference; lastKnownFileType = sourcecode.swift; path = Constants.swift; sourceTree = "<group>"; };
		9791778F2201AF4700E624CE /* Info.plist */ = {isa = PBXFileReference; lastKnownFileType = text.plist.xml; path = Info.plist; sourceTree = "<group>"; };
		979177962201AF5F00E624CE /* DispatcherTests.swift */ = {isa = PBXFileReference; fileEncoding = 4; lastKnownFileType = sourcecode.swift; path = DispatcherTests.swift; sourceTree = "<group>"; };
		9791779A2201B32200E624CE /* BidManagerTests.swift */ = {isa = PBXFileReference; lastKnownFileType = sourcecode.swift; path = BidManagerTests.swift; sourceTree = "<group>"; };
		979177A12201B43300E624CE /* responseAppNexusPBM.json */ = {isa = PBXFileReference; fileEncoding = 4; lastKnownFileType = text.json; path = responseAppNexusPBM.json; sourceTree = "<group>"; };
		979177A22201B43300E624CE /* requestPBM.json */ = {isa = PBXFileReference; fileEncoding = 4; lastKnownFileType = text.json; path = requestPBM.json; sourceTree = "<group>"; };
		979177C72201F3E500E624CE /* PBHTTPStubURLProtocol.m */ = {isa = PBXFileReference; fileEncoding = 4; lastKnownFileType = sourcecode.c.objc; path = PBHTTPStubURLProtocol.m; sourceTree = "<group>"; };
		979177C82201F3E500E624CE /* PBHTTPStubbingManager.h */ = {isa = PBXFileReference; fileEncoding = 4; lastKnownFileType = sourcecode.c.h; path = PBHTTPStubbingManager.h; sourceTree = "<group>"; };
		979177C92201F3E500E624CE /* PBURLConnectionStub+NSURLSessionConfiguration.m */ = {isa = PBXFileReference; fileEncoding = 4; lastKnownFileType = sourcecode.c.objc; path = "PBURLConnectionStub+NSURLSessionConfiguration.m"; sourceTree = "<group>"; };
		979177CA2201F3E500E624CE /* PBHTTPStubURLProtocol.h */ = {isa = PBXFileReference; fileEncoding = 4; lastKnownFileType = sourcecode.c.h; path = PBHTTPStubURLProtocol.h; sourceTree = "<group>"; };
		979177CB2201F3E500E624CE /* PBURLConnectionStub.h */ = {isa = PBXFileReference; fileEncoding = 4; lastKnownFileType = sourcecode.c.h; path = PBURLConnectionStub.h; sourceTree = "<group>"; };
		979177CC2201F3E500E624CE /* PBURLConnectionStub.m */ = {isa = PBXFileReference; fileEncoding = 4; lastKnownFileType = sourcecode.c.objc; path = PBURLConnectionStub.m; sourceTree = "<group>"; };
		979177CD2201F3E500E624CE /* PBHTTPStubbingManager.m */ = {isa = PBXFileReference; fileEncoding = 4; lastKnownFileType = sourcecode.c.objc; path = PBHTTPStubbingManager.m; sourceTree = "<group>"; };
		979177D22201F3EE00E624CE /* NSURLRequest+HTTPBodyTesting.m */ = {isa = PBXFileReference; fileEncoding = 4; lastKnownFileType = sourcecode.c.objc; path = "NSURLRequest+HTTPBodyTesting.m"; sourceTree = "<group>"; };
		979177D32201F3EE00E624CE /* NSURLRequest+HTTPBodyTesting.h */ = {isa = PBXFileReference; fileEncoding = 4; lastKnownFileType = sourcecode.c.h; path = "NSURLRequest+HTTPBodyTesting.h"; sourceTree = "<group>"; };
		979177D52201F40300E624CE /* NSObject+Swizzling.h */ = {isa = PBXFileReference; fileEncoding = 4; lastKnownFileType = sourcecode.c.h; path = "NSObject+Swizzling.h"; sourceTree = "<group>"; };
		979177D62201F40300E624CE /* PBTestGlobal.m */ = {isa = PBXFileReference; fileEncoding = 4; lastKnownFileType = sourcecode.c.objc; path = PBTestGlobal.m; sourceTree = "<group>"; };
		979177D72201F40300E624CE /* NSObject+Swizzling.m */ = {isa = PBXFileReference; fileEncoding = 4; lastKnownFileType = sourcecode.c.objc; path = "NSObject+Swizzling.m"; sourceTree = "<group>"; };
		979177D82201F40300E624CE /* PBTestGlobal.h */ = {isa = PBXFileReference; fileEncoding = 4; lastKnownFileType = sourcecode.c.h; path = PBTestGlobal.h; sourceTree = "<group>"; };
		979C2F9922030606001F1FCC /* noBidResponseAppNexus.json */ = {isa = PBXFileReference; fileEncoding = 4; lastKnownFileType = text.json; path = noBidResponseAppNexus.json; sourceTree = "<group>"; };
		97EE4C6322035DD1006FEFA2 /* responseInvalidAccountId.json */ = {isa = PBXFileReference; fileEncoding = 4; lastKnownFileType = text.json; path = responseInvalidAccountId.json; sourceTree = "<group>"; };
		97EE4C6422035DD1006FEFA2 /* responseInvalidConfigId.json */ = {isa = PBXFileReference; fileEncoding = 4; lastKnownFileType = text.json; path = responseInvalidConfigId.json; sourceTree = "<group>"; };
		97EE4C6722035E57006FEFA2 /* responseIncorrectFormat.json */ = {isa = PBXFileReference; fileEncoding = 4; lastKnownFileType = text.json; path = responseIncorrectFormat.json; sourceTree = "<group>"; };
		CEEA452F240FCBEF0003CDE7 /* VideoBaseAdUnit.swift */ = {isa = PBXFileReference; lastKnownFileType = sourcecode.swift; path = VideoBaseAdUnit.swift; sourceTree = "<group>"; };
		F5400CB12209E8210018F6B1 /* responseInvalidResponseWithoutCacheId.json */ = {isa = PBXFileReference; fileEncoding = 4; lastKnownFileType = text.json; path = responseInvalidResponseWithoutCacheId.json; sourceTree = "<group>"; };
		F5400CB52209EBF50018F6B1 /* PrebidServerValidResponseAppNexusNoCacheIdAndRunbiconHasCacheId.json */ = {isa = PBXFileReference; fileEncoding = 4; lastKnownFileType = text.json; path = PrebidServerValidResponseAppNexusNoCacheIdAndRunbiconHasCacheId.json; sourceTree = "<group>"; };
		F5400CB72209F19B0018F6B1 /* responseInvalidNoTopCacheId.json */ = {isa = PBXFileReference; fileEncoding = 4; lastKnownFileType = text.json; path = responseInvalidNoTopCacheId.json; sourceTree = "<group>"; };
		F543D52E220E101A00F1EF8F /* responseValidTwoBidsOnTheSameSeat.json */ = {isa = PBXFileReference; fileEncoding = 4; lastKnownFileType = text.json; path = responseValidTwoBidsOnTheSameSeat.json; sourceTree = "<group>"; };
		F543D530220E193200F1EF8F /* noBidResponseTmaxTooLarge.json */ = {isa = PBXFileReference; fileEncoding = 4; lastKnownFileType = text.json; path = noBidResponseTmaxTooLarge.json; sourceTree = "<group>"; };
		F543D531220E193200F1EF8F /* noBidResponseNoTmax.json */ = {isa = PBXFileReference; fileEncoding = 4; lastKnownFileType = text.json; path = noBidResponseNoTmax.json; sourceTree = "<group>"; };
		FA12E517231FCD1400CAA05B /* BidManager.swift */ = {isa = PBXFileReference; fileEncoding = 4; lastKnownFileType = sourcecode.swift; path = BidManager.swift; sourceTree = "<group>"; };
		FA29A3F2232255DF00F13F61 /* PrebidMobile.framework */ = {isa = PBXFileReference; explicitFileType = wrapper.framework; includeInIndex = 0; path = PrebidMobile.framework; sourceTree = BUILT_PRODUCTS_DIR; };
		FA4A88432497A99D00FDCBB6 /* Swizzling.swift */ = {isa = PBXFileReference; lastKnownFileType = sourcecode.swift; path = Swizzling.swift; sourceTree = "<group>"; };
		FA5AD5E32271FA4100C8F274 /* ConstantsTest.swift */ = {isa = PBXFileReference; lastKnownFileType = sourcecode.swift; path = ConstantsTest.swift; sourceTree = "<group>"; };
		FA5C30BA22E5E86900DA23C4 /* AdViewUtils.swift */ = {isa = PBXFileReference; lastKnownFileType = sourcecode.swift; path = AdViewUtils.swift; sourceTree = "<group>"; };
		FA5C30BC22E5ECF700DA23C4 /* PbFindSizeError.swift */ = {isa = PBXFileReference; lastKnownFileType = sourcecode.swift; path = PbFindSizeError.swift; sourceTree = "<group>"; };
		FA7C3EB4225E464300D2F128 /* PrebidServerOneBidFromAppNexusOneBidFromRubicon.json */ = {isa = PBXFileReference; fileEncoding = 4; lastKnownFileType = text.json; path = PrebidServerOneBidFromAppNexusOneBidFromRubicon.json; sourceTree = "<group>"; };
		FA7C3EB6225E4C2200D2F128 /* responseRubiconPBM.json */ = {isa = PBXFileReference; fileEncoding = 4; lastKnownFileType = text.json; path = responseRubiconPBM.json; sourceTree = "<group>"; };
		FA7C3EB8225E518000D2F128 /* noBidResponseRubicon.json */ = {isa = PBXFileReference; fileEncoding = 4; lastKnownFileType = text.json; path = noBidResponseRubicon.json; sourceTree = "<group>"; };
		FA7F89EB22DC95E30065B652 /* CollectionExtension.swift */ = {isa = PBXFileReference; lastKnownFileType = sourcecode.swift; path = CollectionExtension.swift; sourceTree = "<group>"; };
		FA9D7F2622E8A83D006FCBEF /* AdViewUtilsTests.swift */ = {isa = PBXFileReference; lastKnownFileType = sourcecode.swift; path = AdViewUtilsTests.swift; sourceTree = "<group>"; };
		FAA29903242D1C27002ACBF2 /* TargetingObjCTests.m */ = {isa = PBXFileReference; lastKnownFileType = sourcecode.c.objc; path = TargetingObjCTests.m; sourceTree = "<group>"; };
		FAA2990724322962002ACBF2 /* PrebidObjcTests.m */ = {isa = PBXFileReference; lastKnownFileType = sourcecode.c.objc; path = PrebidObjcTests.m; sourceTree = "<group>"; };
		FAA2990924334E96002ACBF2 /* AdUnitSuccessorTests.swift */ = {isa = PBXFileReference; lastKnownFileType = sourcecode.swift; path = AdUnitSuccessorTests.swift; sourceTree = "<group>"; };
		FAA2990B243368A1002ACBF2 /* AdUnitSuccessorObjCTests.m */ = {isa = PBXFileReference; lastKnownFileType = sourcecode.c.objc; path = AdUnitSuccessorObjCTests.m; sourceTree = "<group>"; };
		FAA2990D24349812002ACBF2 /* AdUnitObjCTests.m */ = {isa = PBXFileReference; lastKnownFileType = sourcecode.c.objc; path = AdUnitObjCTests.m; sourceTree = "<group>"; };
		FAA2990F2434C141002ACBF2 /* AdViewUtilsObjCTests.m */ = {isa = PBXFileReference; lastKnownFileType = sourcecode.c.objc; path = AdViewUtilsObjCTests.m; sourceTree = "<group>"; };
		FAA299112434C769002ACBF2 /* UtilsObjCTests.m */ = {isa = PBXFileReference; lastKnownFileType = sourcecode.c.objc; path = UtilsObjCTests.m; sourceTree = "<group>"; };
		FAAA00BD2322733E009DC7D6 /* PrebidMobile.framework */ = {isa = PBXFileReference; explicitFileType = wrapper.framework; includeInIndex = 0; path = PrebidMobile.framework; sourceTree = BUILT_PRODUCTS_DIR; };
		FAAB5F9623B9F734001715A7 /* RewardedVideoAdUnit.swift */ = {isa = PBXFileReference; lastKnownFileType = sourcecode.swift; path = RewardedVideoAdUnit.swift; sourceTree = "<group>"; };
		FAC837D72321583500565051 /* CollectionExtensionTest.swift */ = {isa = PBXFileReference; fileEncoding = 4; lastKnownFileType = sourcecode.swift; path = CollectionExtensionTest.swift; sourceTree = "<group>"; };
		FAD4D542235DCCAB00140012 /* VideoAdUnit.swift */ = {isa = PBXFileReference; lastKnownFileType = sourcecode.swift; path = VideoAdUnit.swift; sourceTree = "<group>"; };
		FAD4D545235DCCCF00140012 /* VideoInterstitialAdUnit.swift */ = {isa = PBXFileReference; lastKnownFileType = sourcecode.swift; path = VideoInterstitialAdUnit.swift; sourceTree = "<group>"; };
		FAD9527A241BA30800A03AB6 /* BannerBaseAdUnit.swift */ = {isa = PBXFileReference; lastKnownFileType = sourcecode.swift; path = BannerBaseAdUnit.swift; sourceTree = "<group>"; };
		FAE17D57242A29AC0052719A /* Signals.swift */ = {isa = PBXFileReference; lastKnownFileType = sourcecode.swift; path = Signals.swift; sourceTree = "<group>"; };
		FAEBF29E237EC7B1006BA972 /* StorageUtils.swift */ = {isa = PBXFileReference; lastKnownFileType = sourcecode.swift; path = StorageUtils.swift; sourceTree = "<group>"; };
		FAEBF2A1237ECFEF006BA972 /* StorageUtilsTests.swift */ = {isa = PBXFileReference; lastKnownFileType = sourcecode.swift; path = StorageUtilsTests.swift; sourceTree = "<group>"; };
/* End PBXFileReference section */

/* Begin PBXFrameworksBuildPhase section */
		60D792F8217E229B0080F428 /* Frameworks */ = {
			isa = PBXFrameworksBuildPhase;
			buildActionMask = 2147483647;
			files = (
			);
			runOnlyForDeploymentPostprocessing = 0;
		};
		FA29A3E9232255DF00F13F61 /* Frameworks */ = {
			isa = PBXFrameworksBuildPhase;
			buildActionMask = 2147483647;
			files = (
			);
			runOnlyForDeploymentPostprocessing = 0;
		};
		FAAA00BA2322733E009DC7D6 /* Frameworks */ = {
			isa = PBXFrameworksBuildPhase;
			buildActionMask = 2147483647;
			files = (
			);
			runOnlyForDeploymentPostprocessing = 0;
		};
/* End PBXFrameworksBuildPhase section */

/* Begin PBXGroup section */
		6062B19A218243FA00CE1BA3 /* Frameworks */ = {
			isa = PBXGroup;
			children = (
				6062B19B218243FA00CE1BA3 /* CoreLocation.framework */,
			);
			name = Frameworks;
			sourceTree = "<group>";
		};
		6062B1B42188C20600CE1BA3 /* AdUnits */ = {
			isa = PBXGroup;
			children = (
				60EE7B0521F26329000B12A8 /* Utils.swift */,
				FAE17D57242A29AC0052719A /* Signals.swift */,
				60C2A366234BBA5300628C9D /* Native */,
				6062B1AB21878CFB00CE1BA3 /* AdUnit.swift */,
				FAD9527A241BA30800A03AB6 /* BannerBaseAdUnit.swift */,
				60D79311217E2CF20080F428 /* BannerAdUnit.swift */,
				6062B1AD2188783B00CE1BA3 /* InterstitialAdUnit.swift */,
				CEEA452F240FCBEF0003CDE7 /* VideoBaseAdUnit.swift */,
				FAD4D542235DCCAB00140012 /* VideoAdUnit.swift */,
				FAD4D545235DCCCF00140012 /* VideoInterstitialAdUnit.swift */,
				FAAB5F9623B9F734001715A7 /* RewardedVideoAdUnit.swift */,
			);
			path = AdUnits;
			sourceTree = "<group>";
		};
		60C2A366234BBA5300628C9D /* Native */ = {
			isa = PBXGroup;
			children = (
				60C2A364234B9AC100628C9D /* NativeRequest.swift */,
				60C2A367234D214C00628C9D /* NativeAsset.swift */,
				60C2A36D2354C7BA00628C9D /* NativeEventTracker.swift */,
			);
			path = Native;
			sourceTree = "<group>";
		};
		60D792E8217E229A0080F428 = {
			isa = PBXGroup;
			children = (
				60D792F4217E229A0080F428 /* Source */,
				60D792FF217E229B0080F428 /* Tests */,
				60D792F3217E229A0080F428 /* Products */,
				6062B19A218243FA00CE1BA3 /* Frameworks */,
				EE09B07119B6562CC4356195 /* Pods */,
			);
			sourceTree = "<group>";
		};
		60D792F3217E229A0080F428 /* Products */ = {
			isa = PBXGroup;
			children = (
				60D792FB217E229B0080F428 /* PrebidMobileTests.xctest */,
				FA29A3F2232255DF00F13F61 /* PrebidMobile.framework */,
				FAAA00BD2322733E009DC7D6 /* PrebidMobile.framework */,
			);
			name = Products;
			sourceTree = "<group>";
		};
		60D792F4217E229A0080F428 /* Source */ = {
			isa = PBXGroup;
			children = (
				FA5C30B922E5E84100DA23C4 /* Addendum */,
				6062B1B42188C20600CE1BA3 /* AdUnits */,
				60D792F6217E229A0080F428 /* Info.plist */,
				60D792F5217E229A0080F428 /* PrebidMobile.h */,
				FA12E517231FCD1400CAA05B /* BidManager.swift */,
				6062B1A321835DF300CE1BA3 /* Logging.swift */,
				60D7930C217E23F90080F428 /* Prebid.swift */,
				60D7930F217E27960080F428 /* Host.swift */,
				60D79313217E31150080F428 /* ResultCode.swift */,
				60D79315217E39D90080F428 /* Targeting.swift */,
				60D79317217F7F3E0080F428 /* Constants.swift */,
				6062B1AF21889EC600CE1BA3 /* Global.swift */,
				6062B1BB2188F6C200CE1BA3 /* RequestBuilder.swift */,
				6062B1C2218BFC7A00CE1BA3 /* Reachability.swift */,
				607B04792194AC79000C0879 /* BidResponse.swift */,
				600072FE21BAFD2F00F4738B /* Dispatcher.swift */,
				6013E3F12214A4CA00FEE2B1 /* Location.swift */,
				FA7F89EB22DC95E30065B652 /* CollectionExtension.swift */,
				FAEBF29E237EC7B1006BA972 /* StorageUtils.swift */,
			);
			path = Source;
			sourceTree = "<group>";
		};
		60D792FF217E229B0080F428 /* Tests */ = {
			isa = PBXGroup;
			children = (
				9720387A235876F000F8025A /* NativeUnitTests */,
				FA5AD5E02271F99D00C8F274 /* UnitTests */,
				FA9D7F2522E8A80E006FCBEF /* addendum */,
				9791778C2201AF4600E624CE /* FetchingLogictests */,
				97826A8321FB4514001E2C05 /* AdUnitTests */,
				60D79300217E229B0080F428 /* PrebidMobileTests.swift */,
				60D79302217E229B0080F428 /* Info.plist */,
				606FAC2521FFB20A008EAE5E /* TargetingTests.swift */,
				FAA29903242D1C27002ACBF2 /* TargetingObjCTests.m */,
				606FAC272200AD2C008EAE5E /* PrebidTests.swift */,
				FAA2990724322962002ACBF2 /* PrebidObjcTests.m */,
				FA4A88432497A99D00FDCBB6 /* Swizzling.swift */,
				979177D52201F40300E624CE /* NSObject+Swizzling.h */,
				979177D72201F40300E624CE /* NSObject+Swizzling.m */,
				606FAC5122022932008EAE5E /* AdUnitSwizzleHelper.swift */,
				60C0382B2204BB190082B32C /* PrebidMobileTest-Bridging-Header.h */,
			);
			path = Tests;
			sourceTree = "<group>";
		};
		9720387A235876F000F8025A /* NativeUnitTests */ = {
			isa = PBXGroup;
			children = (
				9720387B2358771600F8025A /* NativeRequestTests.swift */,
				9743CB83235F1CDB002E2CAA /* NativeAssetTests.swift */,
				9743CB85235F264B002E2CAA /* NativeEventTrackerTests.swift */,
			);
			path = NativeUnitTests;
			sourceTree = "<group>";
		};
		97826A7D21FB44DE001E2C05 /* Shared */ = {
			isa = PBXGroup;
			children = (
				979177D82201F40300E624CE /* PBTestGlobal.h */,
				979177D62201F40300E624CE /* PBTestGlobal.m */,
				979177A02201B41500E624CE /* Responses */,
				97826A8E21FB453C001E2C05 /* Category */,
				97826A8D21FB4535001E2C05 /* Stubbing */,
			);
			path = Shared;
			sourceTree = "<group>";
		};
		97826A8321FB4514001E2C05 /* AdUnitTests */ = {
			isa = PBXGroup;
			children = (
				97826A8621FB4514001E2C05 /* Info.plist */,
				606FAC492201F248008EAE5E /* AdUnitTests.swift */,
				FAA2990D24349812002ACBF2 /* AdUnitObjCTests.m */,
				FAA2990924334E96002ACBF2 /* AdUnitSuccessorTests.swift */,
				FAA2990B243368A1002ACBF2 /* AdUnitSuccessorObjCTests.m */,
				97826AA621FB4F1B001E2C05 /* Constants.swift */,
<<<<<<< HEAD
				FAD9527D241BE18000A03AB6 /* VideoAdUnitObjCTests.m */,
=======
				606FAC5122022932008EAE5E /* ExAdUnit.swift */,
>>>>>>> 23cb2614
			);
			path = AdUnitTests;
			sourceTree = "<group>";
		};
		97826A8D21FB4535001E2C05 /* Stubbing */ = {
			isa = PBXGroup;
			children = (
				979177C82201F3E500E624CE /* PBHTTPStubbingManager.h */,
				979177CD2201F3E500E624CE /* PBHTTPStubbingManager.m */,
				979177CA2201F3E500E624CE /* PBHTTPStubURLProtocol.h */,
				979177C72201F3E500E624CE /* PBHTTPStubURLProtocol.m */,
				979177CB2201F3E500E624CE /* PBURLConnectionStub.h */,
				979177CC2201F3E500E624CE /* PBURLConnectionStub.m */,
				979177C92201F3E500E624CE /* PBURLConnectionStub+NSURLSessionConfiguration.m */,
			);
			path = Stubbing;
			sourceTree = "<group>";
		};
		97826A8E21FB453C001E2C05 /* Category */ = {
			isa = PBXGroup;
			children = (
				979177D32201F3EE00E624CE /* NSURLRequest+HTTPBodyTesting.h */,
				979177D22201F3EE00E624CE /* NSURLRequest+HTTPBodyTesting.m */,
			);
			path = Category;
			sourceTree = "<group>";
		};
		9791778C2201AF4600E624CE /* FetchingLogictests */ = {
			isa = PBXGroup;
			children = (
				97826A7D21FB44DE001E2C05 /* Shared */,
				979177962201AF5F00E624CE /* DispatcherTests.swift */,
				9791779A2201B32200E624CE /* BidManagerTests.swift */,
				606FAC1E21FFAF46008EAE5E /* RequestBuilderTests.swift */,
				9791778F2201AF4700E624CE /* Info.plist */,
				600CF06F2208963500C95176 /* UtilsTests.swift */,
				FAA299112434C769002ACBF2 /* UtilsObjCTests.m */,
				6013E3F72215C82900FEE2B1 /* CLLocationManager+Swizzle.swift */,
				6013E3F92215C92C00FEE2B1 /* MockCLLocationManager.swift */,
			);
			path = FetchingLogictests;
			sourceTree = "<group>";
		};
		979177A02201B41500E624CE /* Responses */ = {
			isa = PBXGroup;
			children = (
				FA7C3EB8225E518000D2F128 /* noBidResponseRubicon.json */,
				FA7C3EB6225E4C2200D2F128 /* responseRubiconPBM.json */,
				FA7C3EB4225E464300D2F128 /* PrebidServerOneBidFromAppNexusOneBidFromRubicon.json */,
				F5400CB72209F19B0018F6B1 /* responseInvalidNoTopCacheId.json */,
				F543D52E220E101A00F1EF8F /* responseValidTwoBidsOnTheSameSeat.json */,
				F5400CB12209E8210018F6B1 /* responseInvalidResponseWithoutCacheId.json */,
				F5400CB52209EBF50018F6B1 /* PrebidServerValidResponseAppNexusNoCacheIdAndRunbiconHasCacheId.json */,
				97EE4C6722035E57006FEFA2 /* responseIncorrectFormat.json */,
				97EE4C6322035DD1006FEFA2 /* responseInvalidAccountId.json */,
				97EE4C6422035DD1006FEFA2 /* responseInvalidConfigId.json */,
				979C2F9922030606001F1FCC /* noBidResponseAppNexus.json */,
				F543D531220E193200F1EF8F /* noBidResponseNoTmax.json */,
				F543D530220E193200F1EF8F /* noBidResponseTmaxTooLarge.json */,
				979177A22201B43300E624CE /* requestPBM.json */,
				979177A12201B43300E624CE /* responseAppNexusPBM.json */,
				600CF13D220CDFA700C95176 /* responseinvalidSize.json */,
			);
			path = Responses;
			sourceTree = "<group>";
		};
		EE09B07119B6562CC4356195 /* Pods */ = {
			isa = PBXGroup;
			children = (
			);
			path = Pods;
			sourceTree = "<group>";
		};
		FA5AD5E02271F99D00C8F274 /* UnitTests */ = {
			isa = PBXGroup;
			children = (
				FAC837D72321583500565051 /* CollectionExtensionTest.swift */,
				FA5AD5E32271FA4100C8F274 /* ConstantsTest.swift */,
				FAEBF2A1237ECFEF006BA972 /* StorageUtilsTests.swift */,
			);
			path = UnitTests;
			sourceTree = "<group>";
		};
		FA5C30B922E5E84100DA23C4 /* Addendum */ = {
			isa = PBXGroup;
			children = (
				FA5C30BA22E5E86900DA23C4 /* AdViewUtils.swift */,
				FA5C30BC22E5ECF700DA23C4 /* PbFindSizeError.swift */,
			);
			path = Addendum;
			sourceTree = "<group>";
		};
		FA9D7F2522E8A80E006FCBEF /* addendum */ = {
			isa = PBXGroup;
			children = (
				FA9D7F2622E8A83D006FCBEF /* AdViewUtilsTests.swift */,
				FAA2990F2434C141002ACBF2 /* AdViewUtilsObjCTests.m */,
			);
			path = addendum;
			sourceTree = "<group>";
		};
/* End PBXGroup section */

/* Begin PBXHeadersBuildPhase section */
		FA29A3EC232255DF00F13F61 /* Headers */ = {
			isa = PBXHeadersBuildPhase;
			buildActionMask = 2147483647;
			files = (
				FA282DE22327B4D600C9D477 /* PrebidMobile.h in Headers */,
			);
			runOnlyForDeploymentPostprocessing = 0;
		};
		FAAA00B82322733E009DC7D6 /* Headers */ = {
			isa = PBXHeadersBuildPhase;
			buildActionMask = 2147483647;
			files = (
				FAAA00CA23227F5B009DC7D6 /* PrebidMobile.h in Headers */,
			);
			runOnlyForDeploymentPostprocessing = 0;
		};
/* End PBXHeadersBuildPhase section */

/* Begin PBXNativeTarget section */
		60D792FA217E229B0080F428 /* PrebidMobileTests */ = {
			isa = PBXNativeTarget;
			buildConfigurationList = 60D79309217E229B0080F428 /* Build configuration list for PBXNativeTarget "PrebidMobileTests" */;
			buildPhases = (
				60D792F7217E229B0080F428 /* Sources */,
				60D792F8217E229B0080F428 /* Frameworks */,
				60D792F9217E229B0080F428 /* Resources */,
			);
			buildRules = (
			);
			dependencies = (
				FAC9E22923284B2800113B04 /* PBXTargetDependency */,
			);
			name = PrebidMobileTests;
			productName = PrebidMobileTests;
			productReference = 60D792FB217E229B0080F428 /* PrebidMobileTests.xctest */;
			productType = "com.apple.product-type.bundle.unit-test";
		};
		FA29A3D2232255DF00F13F61 /* PrebidMobileCore */ = {
			isa = PBXNativeTarget;
			buildConfigurationList = FA29A3EF232255DF00F13F61 /* Build configuration list for PBXNativeTarget "PrebidMobileCore" */;
			buildPhases = (
				FA29A3EC232255DF00F13F61 /* Headers */,
				FA29A3D4232255DF00F13F61 /* Sources */,
				FA29A3E9232255DF00F13F61 /* Frameworks */,
				FA29A3EE232255DF00F13F61 /* Resources */,
			);
			buildRules = (
			);
			dependencies = (
			);
			name = PrebidMobileCore;
			productName = PrebidMobile;
			productReference = FA29A3F2232255DF00F13F61 /* PrebidMobile.framework */;
			productType = "com.apple.product-type.framework";
		};
		FAAA00BC2322733E009DC7D6 /* PrebidMobile */ = {
			isa = PBXNativeTarget;
			buildConfigurationList = FAAA00C22322733E009DC7D6 /* Build configuration list for PBXNativeTarget "PrebidMobile" */;
			buildPhases = (
				FAAA00B82322733E009DC7D6 /* Headers */,
				FAAA00B92322733E009DC7D6 /* Sources */,
				FAAA00BA2322733E009DC7D6 /* Frameworks */,
				FAAA00BB2322733E009DC7D6 /* Resources */,
			);
			buildRules = (
			);
			dependencies = (
			);
			name = PrebidMobile;
			productName = PrebidMobile;
			productReference = FAAA00BD2322733E009DC7D6 /* PrebidMobile.framework */;
			productType = "com.apple.product-type.framework";
		};
/* End PBXNativeTarget section */

/* Begin PBXProject section */
		60D792E9217E229A0080F428 /* Project object */ = {
			isa = PBXProject;
			attributes = {
				LastSwiftUpdateCheck = 1010;
				LastUpgradeCheck = 0940;
				ORGANIZATIONNAME = AppNexus;
				TargetAttributes = {
					60D792FA217E229B0080F428 = {
						CreatedOnToolsVersion = 9.4;
					};
					FAAA00BC2322733E009DC7D6 = {
						CreatedOnToolsVersion = 10.2.1;
						LastSwiftMigration = 1150;
					};
				};
			};
			buildConfigurationList = 60D792EC217E229A0080F428 /* Build configuration list for PBXProject "PrebidMobile" */;
			compatibilityVersion = "Xcode 9.3";
			developmentRegion = en;
			hasScannedForEncodings = 0;
			knownRegions = (
				en,
				Base,
			);
			mainGroup = 60D792E8217E229A0080F428;
			productRefGroup = 60D792F3217E229A0080F428 /* Products */;
			projectDirPath = "";
			projectRoot = "";
			targets = (
				FAAA00BC2322733E009DC7D6 /* PrebidMobile */,
				60D792FA217E229B0080F428 /* PrebidMobileTests */,
				FA29A3D2232255DF00F13F61 /* PrebidMobileCore */,
			);
		};
/* End PBXProject section */

/* Begin PBXResourcesBuildPhase section */
		60D792F9217E229B0080F428 /* Resources */ = {
			isa = PBXResourcesBuildPhase;
			buildActionMask = 2147483647;
			files = (
				60C038342204F02C0082B32C /* responseIncorrectFormat.json in Resources */,
				F5400CB82209F19B0018F6B1 /* responseInvalidNoTopCacheId.json in Resources */,
				60C038352204F02C0082B32C /* responseInvalidAccountId.json in Resources */,
				60C038362204F02C0082B32C /* responseInvalidConfigId.json in Resources */,
				60C038372204F02C0082B32C /* noBidResponseAppNexus.json in Resources */,
				FA7C3EB7225E4C2200D2F128 /* responseRubiconPBM.json in Resources */,
				F543D533220E193200F1EF8F /* noBidResponseNoTmax.json in Resources */,
				F5400CB22209E8210018F6B1 /* responseInvalidResponseWithoutCacheId.json in Resources */,
				60C038382204F02C0082B32C /* requestPBM.json in Resources */,
				F543D532220E193200F1EF8F /* noBidResponseTmaxTooLarge.json in Resources */,
				F543D52F220E101B00F1EF8F /* responseValidTwoBidsOnTheSameSeat.json in Resources */,
				F5400CB62209EBF50018F6B1 /* PrebidServerValidResponseAppNexusNoCacheIdAndRunbiconHasCacheId.json in Resources */,
				600CF13E220CDFA700C95176 /* responseinvalidSize.json in Resources */,
				60C038392204F02C0082B32C /* responseAppNexusPBM.json in Resources */,
				FA7C3EB5225E464300D2F128 /* PrebidServerOneBidFromAppNexusOneBidFromRubicon.json in Resources */,
				FA7C3EB9225E518000D2F128 /* noBidResponseRubicon.json in Resources */,
			);
			runOnlyForDeploymentPostprocessing = 0;
		};
		FA29A3EE232255DF00F13F61 /* Resources */ = {
			isa = PBXResourcesBuildPhase;
			buildActionMask = 2147483647;
			files = (
			);
			runOnlyForDeploymentPostprocessing = 0;
		};
		FAAA00BB2322733E009DC7D6 /* Resources */ = {
			isa = PBXResourcesBuildPhase;
			buildActionMask = 2147483647;
			files = (
			);
			runOnlyForDeploymentPostprocessing = 0;
		};
/* End PBXResourcesBuildPhase section */

/* Begin PBXSourcesBuildPhase section */
		60D792F7217E229B0080F428 /* Sources */ = {
			isa = PBXSourcesBuildPhase;
			buildActionMask = 2147483647;
			files = (
				60C038192204AF5D0082B32C /* NSObject+Swizzling.m in Sources */,
				FAA2990824322962002ACBF2 /* PrebidObjcTests.m in Sources */,
				60C0381A2204AF5D0082B32C /* PBTestGlobal.m in Sources */,
				FAA29904242D1C27002ACBF2 /* TargetingObjCTests.m in Sources */,
				60C0381B2204AF5D0082B32C /* NSURLRequest+HTTPBodyTesting.m in Sources */,
				6013E3FA2215C92C00FEE2B1 /* MockCLLocationManager.swift in Sources */,
				FAA2990E24349813002ACBF2 /* AdUnitObjCTests.m in Sources */,
				60C0381C2204AF5D0082B32C /* PBHTTPStubbingManager.m in Sources */,
				FAA2990C243368A1002ACBF2 /* AdUnitSuccessorObjCTests.m in Sources */,
				9720387C2358771600F8025A /* NativeRequestTests.swift in Sources */,
				FAA2990A24334E96002ACBF2 /* AdUnitSuccessorTests.swift in Sources */,
				60C0381D2204AF5D0082B32C /* PBHTTPStubURLProtocol.m in Sources */,
				FA5AD5E42271FA4100C8F274 /* ConstantsTest.swift in Sources */,
				60C0381E2204AF5D0082B32C /* PBURLConnectionStub.m in Sources */,
				FAC837D82321583500565051 /* CollectionExtensionTest.swift in Sources */,
				600CF0702208963500C95176 /* UtilsTests.swift in Sources */,
				6013E3F82215C82900FEE2B1 /* CLLocationManager+Swizzle.swift in Sources */,
				60C0381F2204AF5D0082B32C /* DispatcherTests.swift in Sources */,
				60C038202204AF5D0082B32C /* BidManagerTests.swift in Sources */,
				FAA299102434C141002ACBF2 /* AdViewUtilsObjCTests.m in Sources */,
				606FAC5222022932008EAE5E /* AdUnitSwizzleHelper.swift in Sources */,
				60C038212204AF5D0082B32C /* RequestBuilderTests.swift in Sources */,
				9743CB84235F1CDB002E2CAA /* NativeAssetTests.swift in Sources */,
				9743CB86235F264B002E2CAA /* NativeEventTrackerTests.swift in Sources */,
				FA9D7F2722E8A83D006FCBEF /* AdViewUtilsTests.swift in Sources */,
				60C038252204AFA90082B32C /* PBURLConnectionStub+NSURLSessionConfiguration.m in Sources */,
				60C038242204AF5D0082B32C /* Constants.swift in Sources */,
				606FAC2621FFB20A008EAE5E /* TargetingTests.swift in Sources */,
				606FAC282200AD2C008EAE5E /* PrebidTests.swift in Sources */,
				606FAC4A2201F248008EAE5E /* AdUnitTests.swift in Sources */,
				FAEBF2A2237ECFEF006BA972 /* StorageUtilsTests.swift in Sources */,
				FAA299122434C769002ACBF2 /* UtilsObjCTests.m in Sources */,
				60D79301217E229B0080F428 /* PrebidMobileTests.swift in Sources */,
			);
			runOnlyForDeploymentPostprocessing = 0;
		};
		FA29A3D4232255DF00F13F61 /* Sources */ = {
			isa = PBXSourcesBuildPhase;
			buildActionMask = 2147483647;
			files = (
				FAEBF2A0237EC7B1006BA972 /* StorageUtils.swift in Sources */,
				FA29A3D5232255DF00F13F61 /* Reachability.swift in Sources */,
				FA29A3D6232255DF00F13F61 /* BidManager.swift in Sources */,
				FA29A3D7232255DF00F13F61 /* Dispatcher.swift in Sources */,
				FA0AA1A623797413004B7A44 /* NativeRequest.swift in Sources */,
				FAD4D544235DCCAB00140012 /* VideoAdUnit.swift in Sources */,
				FA29A3D9232255DF00F13F61 /* RequestBuilder.swift in Sources */,
				FA0AA1A723797433004B7A44 /* NativeAsset.swift in Sources */,
				FA29A3DA232255DF00F13F61 /* AdViewUtils.swift in Sources */,
				FA29A3DB232255DF00F13F61 /* CollectionExtension.swift in Sources */,
				FA29A3DC232255DF00F13F61 /* Location.swift in Sources */,
				FA29A3DD232255DF00F13F61 /* ResultCode.swift in Sources */,
				FA29A3DE232255DF00F13F61 /* PbFindSizeError.swift in Sources */,
				FA29A3DF232255DF00F13F61 /* AdUnit.swift in Sources */,
				FA29A3E0232255DF00F13F61 /* BannerAdUnit.swift in Sources */,
				FA29A3E1232255DF00F13F61 /* Utils.swift in Sources */,
				FA29A3E2232255DF00F13F61 /* Targeting.swift in Sources */,
				FA495E792326F50500894166 /* Prebid.swift in Sources */,
				FAAB5F9823B9F73B001715A7 /* RewardedVideoAdUnit.swift in Sources */,
				FA29A3E3232255DF00F13F61 /* Global.swift in Sources */,
				FA29A3E4232255DF00F13F61 /* BidResponse.swift in Sources */,
				FA29A3E5232255DF00F13F61 /* InterstitialAdUnit.swift in Sources */,
				CEEA4531240FCBEF0003CDE7 /* VideoBaseAdUnit.swift in Sources */,
				FA0AA1A823797435004B7A44 /* NativeEventTracker.swift in Sources */,
				FA29A3E6232255DF00F13F61 /* Host.swift in Sources */,
				FA29A3E7232255DF00F13F61 /* Constants.swift in Sources */,
				FAD4D547235DCCCF00140012 /* VideoInterstitialAdUnit.swift in Sources */,
				FA29A3E8232255DF00F13F61 /* Logging.swift in Sources */,
				FAE17D59242A29AC0052719A /* Signals.swift in Sources */,
				FAD9527C241BA30800A03AB6 /* BannerBaseAdUnit.swift in Sources */,
			);
			runOnlyForDeploymentPostprocessing = 0;
		};
		FAAA00B92322733E009DC7D6 /* Sources */ = {
			isa = PBXSourcesBuildPhase;
			buildActionMask = 2147483647;
			files = (
				FAEBF29F237EC7B1006BA972 /* StorageUtils.swift in Sources */,
				FAAA00D223227F5B009DC7D6 /* Global.swift in Sources */,
				FA4A88442497A99D00FDCBB6 /* Swizzling.swift in Sources */,
				FAAA00D823227F5B009DC7D6 /* CollectionExtension.swift in Sources */,
				FAAA00CB23227F5B009DC7D6 /* BidManager.swift in Sources */,
				FAD4D543235DCCAB00140012 /* VideoAdUnit.swift in Sources */,
				FA495E7A2326F50B00894166 /* Targeting.swift in Sources */,
				FAAA00D623227F5B009DC7D6 /* Dispatcher.swift in Sources */,
				FAAA00D923227F65009DC7D6 /* BannerAdUnit.swift in Sources */,
				FAAA00D323227F5B009DC7D6 /* RequestBuilder.swift in Sources */,
				FAAA00D523227F5B009DC7D6 /* BidResponse.swift in Sources */,
				FAAA00DE23227F6A009DC7D6 /* PbFindSizeError.swift in Sources */,
				60C2A368234D214C00628C9D /* NativeAsset.swift in Sources */,
				FAAA00D723227F5B009DC7D6 /* Location.swift in Sources */,
				FAAA00CC23227F5B009DC7D6 /* Logging.swift in Sources */,
				FAAA00CD23227F5B009DC7D6 /* Prebid.swift in Sources */,
				60C2A365234B9AC100628C9D /* NativeRequest.swift in Sources */,
				60C2A36E2354C7BA00628C9D /* NativeEventTracker.swift in Sources */,
				FAAA00DC23227F65009DC7D6 /* Utils.swift in Sources */,
				FAAB5F9723B9F734001715A7 /* RewardedVideoAdUnit.swift in Sources */,
				FAAA00D123227F5B009DC7D6 /* Constants.swift in Sources */,
				FAAA00DA23227F65009DC7D6 /* AdUnit.swift in Sources */,
				FAAA00DB23227F65009DC7D6 /* InterstitialAdUnit.swift in Sources */,
				CEEA4530240FCBEF0003CDE7 /* VideoBaseAdUnit.swift in Sources */,
				FAAA00CE23227F5B009DC7D6 /* Host.swift in Sources */,
				FAAA00D423227F5B009DC7D6 /* Reachability.swift in Sources */,
				FAAA00CF23227F5B009DC7D6 /* ResultCode.swift in Sources */,
				FAD4D546235DCCCF00140012 /* VideoInterstitialAdUnit.swift in Sources */,
				FAAA00DD23227F6A009DC7D6 /* AdViewUtils.swift in Sources */,
				FAE17D58242A29AC0052719A /* Signals.swift in Sources */,
				FAD9527B241BA30800A03AB6 /* BannerBaseAdUnit.swift in Sources */,
			);
			runOnlyForDeploymentPostprocessing = 0;
		};
/* End PBXSourcesBuildPhase section */

/* Begin PBXTargetDependency section */
		FAC9E22923284B2800113B04 /* PBXTargetDependency */ = {
			isa = PBXTargetDependency;
			target = FAAA00BC2322733E009DC7D6 /* PrebidMobile */;
			targetProxy = FAC9E22823284B2800113B04 /* PBXContainerItemProxy */;
		};
/* End PBXTargetDependency section */

/* Begin XCBuildConfiguration section */
		60D79304217E229B0080F428 /* Debug */ = {
			isa = XCBuildConfiguration;
			buildSettings = {
				ALWAYS_SEARCH_USER_PATHS = NO;
				CLANG_ANALYZER_NONNULL = YES;
				CLANG_ANALYZER_NUMBER_OBJECT_CONVERSION = YES_AGGRESSIVE;
				CLANG_CXX_LANGUAGE_STANDARD = "gnu++14";
				CLANG_CXX_LIBRARY = "libc++";
				CLANG_ENABLE_MODULES = YES;
				CLANG_ENABLE_OBJC_ARC = YES;
				CLANG_ENABLE_OBJC_WEAK = YES;
				CLANG_WARN_BLOCK_CAPTURE_AUTORELEASING = YES;
				CLANG_WARN_BOOL_CONVERSION = YES;
				CLANG_WARN_COMMA = YES;
				CLANG_WARN_CONSTANT_CONVERSION = YES;
				CLANG_WARN_DEPRECATED_OBJC_IMPLEMENTATIONS = YES;
				CLANG_WARN_DIRECT_OBJC_ISA_USAGE = YES_ERROR;
				CLANG_WARN_DOCUMENTATION_COMMENTS = YES;
				CLANG_WARN_EMPTY_BODY = YES;
				CLANG_WARN_ENUM_CONVERSION = YES;
				CLANG_WARN_INFINITE_RECURSION = YES;
				CLANG_WARN_INT_CONVERSION = YES;
				CLANG_WARN_NON_LITERAL_NULL_CONVERSION = YES;
				CLANG_WARN_OBJC_IMPLICIT_RETAIN_SELF = YES;
				CLANG_WARN_OBJC_LITERAL_CONVERSION = YES;
				CLANG_WARN_OBJC_ROOT_CLASS = YES_ERROR;
				CLANG_WARN_RANGE_LOOP_ANALYSIS = YES;
				CLANG_WARN_STRICT_PROTOTYPES = YES;
				CLANG_WARN_SUSPICIOUS_MOVE = YES;
				CLANG_WARN_UNGUARDED_AVAILABILITY = YES_AGGRESSIVE;
				CLANG_WARN_UNREACHABLE_CODE = YES;
				CLANG_WARN__DUPLICATE_METHOD_MATCH = YES;
				CODE_SIGN_IDENTITY = "iPhone Developer";
				COPY_PHASE_STRIP = NO;
				CURRENT_PROJECT_VERSION = "";
				DEBUG_INFORMATION_FORMAT = dwarf;
				ENABLE_STRICT_OBJC_MSGSEND = YES;
				ENABLE_TESTABILITY = YES;
				GCC_C_LANGUAGE_STANDARD = gnu11;
				GCC_DYNAMIC_NO_PIC = NO;
				GCC_NO_COMMON_BLOCKS = YES;
				GCC_OPTIMIZATION_LEVEL = 0;
				GCC_PREPROCESSOR_DEFINITIONS = (
					"DEBUG=1",
					"$(inherited)",
				);
				GCC_WARN_64_TO_32_BIT_CONVERSION = YES;
				GCC_WARN_ABOUT_RETURN_TYPE = YES_ERROR;
				GCC_WARN_UNDECLARED_SELECTOR = YES;
				GCC_WARN_UNINITIALIZED_AUTOS = YES_AGGRESSIVE;
				GCC_WARN_UNUSED_FUNCTION = YES;
				GCC_WARN_UNUSED_VARIABLE = YES;
				INFOPLIST_FILE = Source/Info.plist;
				IPHONEOS_DEPLOYMENT_TARGET = 9.0;
				MTL_ENABLE_DEBUG_INFO = YES;
				ONLY_ACTIVE_ARCH = YES;
				PREBID_MOBILE_NAME = "$(TARGET_NAME)";
				PRODUCT_BUNDLE_IDENTIFIER = org.prebid.mobile;
				PRODUCT_NAME = PrebidMobile;
				SDKROOT = iphoneos;
				SWIFT_ACTIVE_COMPILATION_CONDITIONS = DEBUG;
				SWIFT_OPTIMIZATION_LEVEL = "-Onone";
				VERSIONING_SYSTEM = "";
				VERSION_INFO_PREFIX = "";
			};
			name = Debug;
		};
		60D79305217E229B0080F428 /* Release */ = {
			isa = XCBuildConfiguration;
			buildSettings = {
				ALWAYS_SEARCH_USER_PATHS = NO;
				CLANG_ANALYZER_NONNULL = YES;
				CLANG_ANALYZER_NUMBER_OBJECT_CONVERSION = YES_AGGRESSIVE;
				CLANG_CXX_LANGUAGE_STANDARD = "gnu++14";
				CLANG_CXX_LIBRARY = "libc++";
				CLANG_ENABLE_MODULES = YES;
				CLANG_ENABLE_OBJC_ARC = YES;
				CLANG_ENABLE_OBJC_WEAK = YES;
				CLANG_WARN_BLOCK_CAPTURE_AUTORELEASING = YES;
				CLANG_WARN_BOOL_CONVERSION = YES;
				CLANG_WARN_COMMA = YES;
				CLANG_WARN_CONSTANT_CONVERSION = YES;
				CLANG_WARN_DEPRECATED_OBJC_IMPLEMENTATIONS = YES;
				CLANG_WARN_DIRECT_OBJC_ISA_USAGE = YES_ERROR;
				CLANG_WARN_DOCUMENTATION_COMMENTS = YES;
				CLANG_WARN_EMPTY_BODY = YES;
				CLANG_WARN_ENUM_CONVERSION = YES;
				CLANG_WARN_INFINITE_RECURSION = YES;
				CLANG_WARN_INT_CONVERSION = YES;
				CLANG_WARN_NON_LITERAL_NULL_CONVERSION = YES;
				CLANG_WARN_OBJC_IMPLICIT_RETAIN_SELF = YES;
				CLANG_WARN_OBJC_LITERAL_CONVERSION = YES;
				CLANG_WARN_OBJC_ROOT_CLASS = YES_ERROR;
				CLANG_WARN_RANGE_LOOP_ANALYSIS = YES;
				CLANG_WARN_STRICT_PROTOTYPES = YES;
				CLANG_WARN_SUSPICIOUS_MOVE = YES;
				CLANG_WARN_UNGUARDED_AVAILABILITY = YES_AGGRESSIVE;
				CLANG_WARN_UNREACHABLE_CODE = YES;
				CLANG_WARN__DUPLICATE_METHOD_MATCH = YES;
				CODE_SIGN_IDENTITY = "iPhone Developer";
				COPY_PHASE_STRIP = NO;
				CURRENT_PROJECT_VERSION = "";
				DEBUG_INFORMATION_FORMAT = "dwarf-with-dsym";
				ENABLE_NS_ASSERTIONS = NO;
				ENABLE_STRICT_OBJC_MSGSEND = YES;
				GCC_C_LANGUAGE_STANDARD = gnu11;
				GCC_NO_COMMON_BLOCKS = YES;
				GCC_WARN_64_TO_32_BIT_CONVERSION = YES;
				GCC_WARN_ABOUT_RETURN_TYPE = YES_ERROR;
				GCC_WARN_UNDECLARED_SELECTOR = YES;
				GCC_WARN_UNINITIALIZED_AUTOS = YES_AGGRESSIVE;
				GCC_WARN_UNUSED_FUNCTION = YES;
				GCC_WARN_UNUSED_VARIABLE = YES;
				INFOPLIST_FILE = Source/Info.plist;
				IPHONEOS_DEPLOYMENT_TARGET = 9.0;
				MTL_ENABLE_DEBUG_INFO = NO;
				PREBID_MOBILE_NAME = "$(TARGET_NAME)";
				PRODUCT_BUNDLE_IDENTIFIER = org.prebid.mobile;
				PRODUCT_NAME = PrebidMobile;
				SDKROOT = iphoneos;
				SWIFT_COMPILATION_MODE = wholemodule;
				SWIFT_OPTIMIZATION_LEVEL = "-O";
				VALIDATE_PRODUCT = YES;
				VERSIONING_SYSTEM = "";
				VERSION_INFO_PREFIX = "";
			};
			name = Release;
		};
		60D7930A217E229B0080F428 /* Debug */ = {
			isa = XCBuildConfiguration;
			buildSettings = {
				ALWAYS_EMBED_SWIFT_STANDARD_LIBRARIES = YES;
				CODE_SIGN_STYLE = Automatic;
				DEFINES_MODULE = YES;
				DEVELOPMENT_TEAM = "";
				INFOPLIST_FILE = Tests/Info.plist;
				LD_RUNPATH_SEARCH_PATHS = (
					"$(inherited)",
					"@executable_path/Frameworks",
					"@loader_path/Frameworks",
				);
				PRODUCT_BUNDLE_IDENTIFIER = org.prebid.mobileTests;
				PRODUCT_NAME = PrebidMobileTests;
				SWIFT_OBJC_BRIDGING_HEADER = "$(PROJECT_DIR)/Tests/PrebidMobileTest-Bridging-Header.h";
				SWIFT_VERSION = 5.0;
				TARGETED_DEVICE_FAMILY = "1,2";
			};
			name = Debug;
		};
		60D7930B217E229B0080F428 /* Release */ = {
			isa = XCBuildConfiguration;
			buildSettings = {
				ALWAYS_EMBED_SWIFT_STANDARD_LIBRARIES = YES;
				CODE_SIGN_STYLE = Automatic;
				DEFINES_MODULE = YES;
				DEVELOPMENT_TEAM = "";
				INFOPLIST_FILE = Tests/Info.plist;
				LD_RUNPATH_SEARCH_PATHS = (
					"$(inherited)",
					"@executable_path/Frameworks",
					"@loader_path/Frameworks",
				);
				PRODUCT_BUNDLE_IDENTIFIER = org.prebid.mobileTests;
				PRODUCT_NAME = PrebidMobileTests;
				SWIFT_OBJC_BRIDGING_HEADER = "$(PROJECT_DIR)/Tests/PrebidMobileTest-Bridging-Header.h";
				SWIFT_VERSION = 5.0;
				TARGETED_DEVICE_FAMILY = "1,2";
			};
			name = Release;
		};
		FA29A3F0232255DF00F13F61 /* Debug */ = {
			isa = XCBuildConfiguration;
			buildSettings = {
				CODE_SIGN_IDENTITY = "";
				CODE_SIGN_STYLE = Automatic;
				CONFIGURATION_BUILD_DIR = "$(BUILD_DIR)/$(CONFIGURATION)$(EFFECTIVE_PLATFORM_NAME)";
				DEFINES_MODULE = YES;
				DYLIB_COMPATIBILITY_VERSION = 1;
				DYLIB_CURRENT_VERSION = 1;
				DYLIB_INSTALL_NAME_BASE = "@rpath";
				INSTALL_PATH = "$(LOCAL_LIBRARY_DIR)/Frameworks";
				LD_RUNPATH_SEARCH_PATHS = (
					"$(inherited)",
					"@executable_path/Frameworks",
					"@loader_path/Frameworks",
				);
				MARKETING_VERSION = 1.7;
				SKIP_INSTALL = YES;
				SWIFT_VERSION = 5.0;
				TARGETED_DEVICE_FAMILY = "1,2";
			};
			name = Debug;
		};
		FA29A3F1232255DF00F13F61 /* Release */ = {
			isa = XCBuildConfiguration;
			buildSettings = {
				CODE_SIGN_IDENTITY = "";
				CODE_SIGN_STYLE = Automatic;
				CONFIGURATION_BUILD_DIR = "$(BUILD_DIR)/$(CONFIGURATION)$(EFFECTIVE_PLATFORM_NAME)";
				DEFINES_MODULE = YES;
				DYLIB_COMPATIBILITY_VERSION = 1;
				DYLIB_CURRENT_VERSION = 1;
				DYLIB_INSTALL_NAME_BASE = "@rpath";
				INSTALL_PATH = "$(LOCAL_LIBRARY_DIR)/Frameworks";
				LD_RUNPATH_SEARCH_PATHS = (
					"$(inherited)",
					"@executable_path/Frameworks",
					"@loader_path/Frameworks",
				);
				MARKETING_VERSION = 1.7;
				SKIP_INSTALL = YES;
				SWIFT_VERSION = 5.0;
				TARGETED_DEVICE_FAMILY = "1,2";
			};
			name = Release;
		};
		FAAA00C32322733E009DC7D6 /* Debug */ = {
			isa = XCBuildConfiguration;
			buildSettings = {
				CODE_SIGN_IDENTITY = "";
				CODE_SIGN_STYLE = Automatic;
				CONFIGURATION_BUILD_DIR = "$(BUILD_DIR)/$(CONFIGURATION)$(EFFECTIVE_PLATFORM_NAME)";
				DEFINES_MODULE = YES;
				DYLIB_COMPATIBILITY_VERSION = 1;
				DYLIB_CURRENT_VERSION = 1;
				DYLIB_INSTALL_NAME_BASE = "@rpath";
				INSTALL_PATH = "$(LOCAL_LIBRARY_DIR)/Frameworks";
				LD_RUNPATH_SEARCH_PATHS = (
					"$(inherited)",
					"@executable_path/Frameworks",
					"@loader_path/Frameworks",
				);
				MARKETING_VERSION = 1.7;
				SKIP_INSTALL = YES;
				SWIFT_VERSION = 5.0;
				TARGETED_DEVICE_FAMILY = "1,2";
			};
			name = Debug;
		};
		FAAA00C42322733E009DC7D6 /* Release */ = {
			isa = XCBuildConfiguration;
			buildSettings = {
				CODE_SIGN_IDENTITY = "";
				CODE_SIGN_STYLE = Automatic;
				CONFIGURATION_BUILD_DIR = "$(BUILD_DIR)/$(CONFIGURATION)$(EFFECTIVE_PLATFORM_NAME)";
				DEFINES_MODULE = YES;
				DYLIB_COMPATIBILITY_VERSION = 1;
				DYLIB_CURRENT_VERSION = 1;
				DYLIB_INSTALL_NAME_BASE = "@rpath";
				INSTALL_PATH = "$(LOCAL_LIBRARY_DIR)/Frameworks";
				LD_RUNPATH_SEARCH_PATHS = (
					"$(inherited)",
					"@executable_path/Frameworks",
					"@loader_path/Frameworks",
				);
				MARKETING_VERSION = 1.7;
				SKIP_INSTALL = YES;
				SWIFT_VERSION = 5.0;
				TARGETED_DEVICE_FAMILY = "1,2";
			};
			name = Release;
		};
/* End XCBuildConfiguration section */

/* Begin XCConfigurationList section */
		60D792EC217E229A0080F428 /* Build configuration list for PBXProject "PrebidMobile" */ = {
			isa = XCConfigurationList;
			buildConfigurations = (
				60D79304217E229B0080F428 /* Debug */,
				60D79305217E229B0080F428 /* Release */,
			);
			defaultConfigurationIsVisible = 0;
			defaultConfigurationName = Release;
		};
		60D79309217E229B0080F428 /* Build configuration list for PBXNativeTarget "PrebidMobileTests" */ = {
			isa = XCConfigurationList;
			buildConfigurations = (
				60D7930A217E229B0080F428 /* Debug */,
				60D7930B217E229B0080F428 /* Release */,
			);
			defaultConfigurationIsVisible = 0;
			defaultConfigurationName = Release;
		};
		FA29A3EF232255DF00F13F61 /* Build configuration list for PBXNativeTarget "PrebidMobileCore" */ = {
			isa = XCConfigurationList;
			buildConfigurations = (
				FA29A3F0232255DF00F13F61 /* Debug */,
				FA29A3F1232255DF00F13F61 /* Release */,
			);
			defaultConfigurationIsVisible = 0;
			defaultConfigurationName = Release;
		};
		FAAA00C22322733E009DC7D6 /* Build configuration list for PBXNativeTarget "PrebidMobile" */ = {
			isa = XCConfigurationList;
			buildConfigurations = (
				FAAA00C32322733E009DC7D6 /* Debug */,
				FAAA00C42322733E009DC7D6 /* Release */,
			);
			defaultConfigurationIsVisible = 0;
			defaultConfigurationName = Release;
		};
/* End XCConfigurationList section */
	};
	rootObject = 60D792E9217E229A0080F428 /* Project object */;
}<|MERGE_RESOLUTION|>--- conflicted
+++ resolved
@@ -392,11 +392,8 @@
 				FAA2990924334E96002ACBF2 /* AdUnitSuccessorTests.swift */,
 				FAA2990B243368A1002ACBF2 /* AdUnitSuccessorObjCTests.m */,
 				97826AA621FB4F1B001E2C05 /* Constants.swift */,
-<<<<<<< HEAD
+				606FAC5122022932008EAE5E /* ExAdUnit.swift */,
 				FAD9527D241BE18000A03AB6 /* VideoAdUnitObjCTests.m */,
-=======
-				606FAC5122022932008EAE5E /* ExAdUnit.swift */,
->>>>>>> 23cb2614
 			);
 			path = AdUnitTests;
 			sourceTree = "<group>";
